// Urho3D editor view & camera functions

WeakHandle previewCamera;
Node@ cameraNode;
Camera@ camera;

Node@ gridNode;
CustomGeometry@ grid;

UIElement@ viewportUI; // holds the viewport ui, convienent for clearing and hiding
uint setViewportCursor = 0; // used to set cursor in post update
uint resizingBorder = 0; // current border that is dragging
uint viewportMode = VIEWPORT_SINGLE;
int  viewportBorderOffset = 2; // used to center borders over viewport seams,  should be half of width
int  viewportBorderWidth = 4; // width of a viewport resize border
IntRect viewportArea; // the area where the editor viewport is. if we ever want to have the viewport not take up the whole screen this abstracts that
IntRect viewportUIClipBorder = IntRect(27, 60, 0, 0); // used to clip viewport borders, the borders are ugly when going behind the transparent toolbars
RenderPath@ renderPath; // Renderpath to use on all views
String renderPathName;
bool mouseWheelCameraPosition = false;
bool contextMenuActionWaitFrame = false;
bool cameraFlyMode = true;
int hotKeyMode = 0; // used for checking that kind of style manipulation user are prefer ( see HotKeysMode )
Vector3 lastSelectedNodesCenterPoint = Vector3(0,0,0); // for Blender mode to avoid own origin rotation when no nodes are selected. preserve last center for this


const uint VIEWPORT_BORDER_H     = 0x00000001;
const uint VIEWPORT_BORDER_H1    = 0x00000002;
const uint VIEWPORT_BORDER_H2    = 0x00000004;
const uint VIEWPORT_BORDER_V     = 0x00000010;
const uint VIEWPORT_BORDER_V1    = 0x00000020;
const uint VIEWPORT_BORDER_V2    = 0x00000040;

const uint VIEWPORT_SINGLE       = 0x00000000;
const uint VIEWPORT_TOP          = 0x00000100;
const uint VIEWPORT_BOTTOM       = 0x00000200;
const uint VIEWPORT_LEFT         = 0x00000400;
const uint VIEWPORT_RIGHT        = 0x00000800;
const uint VIEWPORT_TOP_LEFT     = 0x00001000;
const uint VIEWPORT_TOP_RIGHT    = 0x00002000;
const uint VIEWPORT_BOTTOM_LEFT  = 0x00004000;
const uint VIEWPORT_BOTTOM_RIGHT = 0x00008000;

// Combinations for easier testing
const uint VIEWPORT_BORDER_H_ANY = 0x00000007;
const uint VIEWPORT_BORDER_V_ANY = 0x00000070;
const uint VIEWPORT_SPLIT_H      = 0x0000f300;
const uint VIEWPORT_SPLIT_V      = 0x0000fc00;
const uint VIEWPORT_SPLIT_HV     = 0x0000f000;
const uint VIEWPORT_TOP_ANY      = 0x00003300;
const uint VIEWPORT_BOTTOM_ANY   = 0x0000c200;
const uint VIEWPORT_LEFT_ANY     = 0x00005400;
const uint VIEWPORT_RIGHT_ANY    = 0x0000c800;
const uint VIEWPORT_QUAD         = 0x0000f000;

enum HotKeysMode
{
    HOTKEYS_MODE_STANDARD = 0,
    HOTKEYS_MODE_BLENDER
}

enum EditMode
{
    EDIT_MOVE = 0,
    EDIT_ROTATE,
    EDIT_SCALE,
    EDIT_SELECT,
    EDIT_SPAWN
}

enum AxisMode
{
    AXIS_WORLD = 0,
    AXIS_LOCAL
}

enum SnapScaleMode
{
    SNAP_SCALE_FULL = 0,
    SNAP_SCALE_HALF,
    SNAP_SCALE_QUARTER
}

// Holds info about a viewport such as camera settings and splits up shared resources
class ViewportContext
{
    float cameraYaw = 0;
    float cameraPitch = 0;
    Camera@ camera;
    Node@ cameraNode;
    SoundListener@ soundListener;
    Viewport@ viewport;
    bool enabled = false;
    uint index = 0;
    uint viewportId = 0;
    UIElement@ viewportContextUI;
    UIElement@ statusBar;
    Text@ cameraPosText;

    Window@ settingsWindow;
    LineEdit@ cameraPosX;
    LineEdit@ cameraPosY;
    LineEdit@ cameraPosZ;
    LineEdit@ cameraRotX;
    LineEdit@ cameraRotY;
    LineEdit@ cameraRotZ;
    LineEdit@ cameraZoom;
    LineEdit@ cameraOrthoSize;
    CheckBox@ cameraOrthographic;

    ViewportContext(IntRect viewRect, uint index_, uint viewportId_)
    {
        cameraNode = Node();
        camera = cameraNode.CreateComponent("Camera");
        camera.fillMode = fillMode;
        soundListener = cameraNode.CreateComponent("SoundListener");
        viewport = Viewport(editorScene, camera, viewRect, renderPath);
        index = index_;
        viewportId = viewportId_;
        camera.viewMask = 0xffffffff; // It's easier to only have 1 gizmo active this viewport is shared with the gizmo
    }

    void ResetCamera()
    {
        cameraNode.position = Vector3(0, 5, -10);
        // Look at the origin so user can see the scene.
        cameraNode.rotation = Quaternion(Vector3(0, 0, 1), -cameraNode.position);
        ReacquireCameraYawPitch();
        UpdateSettingsUI();
    }

    void ReacquireCameraYawPitch()
    {
        cameraYaw = cameraNode.rotation.yaw;
        cameraPitch = cameraNode.rotation.pitch;
    }

    void CreateViewportContextUI()
    {
        Font@ font = cache.GetResource("Font", "Fonts/Anonymous Pro.ttf");

        viewportContextUI = UIElement();
        viewportUI.AddChild(viewportContextUI);
        viewportContextUI.SetPosition(viewport.rect.left, viewport.rect.top);
        viewportContextUI.SetFixedSize(viewport.rect.width, viewport.rect.height);
        viewportContextUI.clipChildren = true;

        statusBar = BorderImage("ToolBar");
        statusBar.style = "EditorToolBar";
        viewportContextUI.AddChild(statusBar);

        statusBar.SetLayout(LM_HORIZONTAL);
        statusBar.SetAlignment(HA_LEFT, VA_BOTTOM);
        statusBar.layoutSpacing = 4;
        statusBar.opacity = uiMaxOpacity;

        Button@ settingsButton = CreateSmallToolBarButton("Settings");
        statusBar.AddChild(settingsButton);

        cameraPosText = Text();
        statusBar.AddChild(cameraPosText);

        cameraPosText.SetFont(font, 11);
        cameraPosText.color = Color(1, 1, 0);
        cameraPosText.textEffect = TE_SHADOW;
        cameraPosText.priority = -100;

        settingsWindow = LoadEditorUI("UI/EditorViewport.xml");
        settingsWindow.opacity = uiMaxOpacity;
        settingsWindow.visible = false;
        viewportContextUI.AddChild(settingsWindow);

        cameraPosX = settingsWindow.GetChild("PositionX", true);
        cameraPosY = settingsWindow.GetChild("PositionY", true);
        cameraPosZ = settingsWindow.GetChild("PositionZ", true);
        cameraRotX = settingsWindow.GetChild("RotationX", true);
        cameraRotY = settingsWindow.GetChild("RotationY", true);
        cameraRotZ = settingsWindow.GetChild("RotationZ", true);
        cameraOrthographic = settingsWindow.GetChild("Orthographic", true);
        cameraZoom = settingsWindow.GetChild("Zoom", true);
        cameraOrthoSize = settingsWindow.GetChild("OrthoSize", true);

        SubscribeToEvent(cameraPosX, "TextChanged", "HandleSettingsLineEditTextChange");
        SubscribeToEvent(cameraPosY, "TextChanged", "HandleSettingsLineEditTextChange");
        SubscribeToEvent(cameraPosZ, "TextChanged", "HandleSettingsLineEditTextChange");
        SubscribeToEvent(cameraRotX, "TextChanged", "HandleSettingsLineEditTextChange");
        SubscribeToEvent(cameraRotY, "TextChanged", "HandleSettingsLineEditTextChange");
        SubscribeToEvent(cameraRotZ, "TextChanged", "HandleSettingsLineEditTextChange");
        SubscribeToEvent(cameraZoom, "TextChanged", "HandleSettingsLineEditTextChange");
        SubscribeToEvent(cameraOrthoSize, "TextChanged", "HandleSettingsLineEditTextChange");
        SubscribeToEvent(cameraOrthographic, "Toggled", "HandleOrthographicToggled");

        SubscribeToEvent(settingsButton, "Released", "ToggleViewportSettingsWindow");
        SubscribeToEvent(settingsWindow.GetChild("ResetCamera", true), "Released", "ResetCamera");
        SubscribeToEvent(settingsWindow.GetChild("CopyTransform", true), "Released", "HandleCopyTransformClicked");
        SubscribeToEvent(settingsWindow.GetChild("CloseButton", true), "Released", "CloseViewportSettingsWindow");
        SubscribeToEvent(settingsWindow.GetChild("Refresh", true), "Released", "UpdateSettingsUI");
        HandleResize();
    }

    void HandleResize()
    {
        viewportContextUI.SetPosition(viewport.rect.left, viewport.rect.top);
        viewportContextUI.SetFixedSize(viewport.rect.width, viewport.rect.height);
        if (viewport.rect.left < 34)
        {
            statusBar.layoutBorder = IntRect(34 - viewport.rect.left, 4, 4, 8);
            IntVector2 pos = settingsWindow.position;
            pos.x = 32 - viewport.rect.left;
            settingsWindow.position = pos;
        }
        else
        {
            statusBar.layoutBorder = IntRect(8, 4, 4, 8);
            IntVector2 pos = settingsWindow.position;
            pos.x = 5;
            settingsWindow.position = pos;
        }

        statusBar.SetFixedSize(viewport.rect.width, 22);
    }

    void ToggleOrthographic()
    {
        SetOrthographic(!camera.orthographic);
    }

    void SetOrthographic(bool orthographic)
    {
        camera.orthographic = orthographic;
        UpdateSettingsUI();
    }

    void Update(float timeStep)
    {
        Vector3 cameraPos = cameraNode.position;
        String xText(cameraPos.x);
        String yText(cameraPos.y);
        String zText(cameraPos.z);
        xText.Resize(8);
        yText.Resize(8);
        zText.Resize(8);

        cameraPosText.text = String(
            "Pos: " + xText + " " + yText + " " + zText +
            " Zoom: " + camera.zoom);

        cameraPosText.size = cameraPosText.minSize;
    }

    void ToggleViewportSettingsWindow()
    {
        if (settingsWindow.visible)
            CloseViewportSettingsWindow();
        else
            OpenViewportSettingsWindow();
    }

    void OpenViewportSettingsWindow()
    {
        UpdateSettingsUI();
        /* settingsWindow.position = */
        settingsWindow.visible = true;
        settingsWindow.BringToFront();
    }

    void CloseViewportSettingsWindow()
    {
        settingsWindow.visible = false;
    }

    void UpdateSettingsUI()
    {
        cameraPosX.text = String(Floor(cameraNode.position.x * 1000) / 1000);
        cameraPosY.text = String(Floor(cameraNode.position.y * 1000) / 1000);
        cameraPosZ.text = String(Floor(cameraNode.position.z * 1000) / 1000);
        cameraRotX.text = String(Floor(cameraNode.rotation.pitch * 1000) / 1000);
        cameraRotY.text = String(Floor(cameraNode.rotation.yaw * 1000) / 1000);
        cameraRotZ.text = String(Floor(cameraNode.rotation.roll * 1000) / 1000);
        cameraZoom.text = String(Floor(camera.zoom * 1000) / 1000);
        cameraOrthoSize.text = String(Floor(camera.orthoSize * 1000) / 1000);
        cameraOrthographic.checked = camera.orthographic;
    }

    void HandleOrthographicToggled(StringHash eventType, VariantMap& eventData)
    {
        SetOrthographic(cameraOrthographic.checked);
    }

    void HandleSettingsLineEditTextChange(StringHash eventType, VariantMap& eventData)
    {
        LineEdit@ element = eventData["Element"].GetPtr();
        if (element.text == "")
            return;

        if (element is cameraRotX ||  element is cameraRotY || element is cameraRotZ)
        {
            Vector3 euler = cameraNode.rotation.eulerAngles;
            if (element is cameraRotX)
                euler.x = element.text.ToFloat();
            else if (element is cameraRotY)
                euler.y = element.text.ToFloat();
            else if (element is cameraRotZ)
                euler.z = element.text.ToFloat();

            cameraNode.rotation = Quaternion(euler);
        }
        else if (element is cameraPosX ||  element is cameraPosY || element is cameraPosZ)
        {
            Vector3 pos = cameraNode.position;
            if (element is cameraPosX)
                pos.x = element.text.ToFloat();
            else if (element is cameraPosY)
                pos.y = element.text.ToFloat();
            else if (element is cameraPosZ)
                pos.z = element.text.ToFloat();

            cameraNode.position = pos;
        }
        else if (element is cameraZoom)
            camera.zoom = element.text.ToFloat();
        else if (element is cameraOrthoSize)
            camera.orthoSize = element.text.ToFloat();
    }
    void HandleCopyTransformClicked(StringHash eventType, VariantMap& eventData)
    {
        if (editNode !is null)
        {
            editNode.position = cameraNode.position;
            editNode.rotation = cameraNode.rotation;
        }
    }
}

Array<ViewportContext@> viewports;
ViewportContext@ activeViewport;

Text@ editorModeText;
Text@ renderStatsText;

EditMode editMode = EDIT_MOVE;
AxisMode axisMode = AXIS_WORLD;
FillMode fillMode = FILL_SOLID;
SnapScaleMode snapScaleMode = SNAP_SCALE_FULL;

float viewNearClip = 0.1;
float viewFarClip = 1000.0;
float viewFov = 45.0;

float cameraBaseSpeed = 10;
float cameraBaseRotationSpeed = 0.2;
float cameraShiftSpeedMultiplier = 5;
float moveStep = 0.5;
float rotateStep = 5;
float scaleStep = 0.1;
float snapScale = 1.0;
bool limitRotation = false;
bool moveSnap = false;
bool rotateSnap = false;
bool scaleSnap = false;
bool renderingDebug = false;
bool physicsDebug = false;
bool octreeDebug = false;
int pickMode = PICK_GEOMETRIES;
bool orbiting = false;

enum MouseOrbitMode
{
    ORBIT_RELATIVE = 0,
    ORBIT_WRAP
}

bool toggledMouseLock = false;
int mouseOrbitMode = ORBIT_RELATIVE;
bool mmbPanMode = false;

enum NewNodeMode
{
    NEW_NODE_CAMERA_DIST = 0,
    NEW_NODE_IN_CENTER,
    NEW_NODE_RAYCAST
}

float newNodeDistance = 20;
int newNodeMode = NEW_NODE_CAMERA_DIST;

bool showGrid = true;
bool grid2DMode = false;
uint gridSize = 16;
uint gridSubdivisions = 3;
float gridScale = 8.0;
Color gridColor(0.1, 0.1, 0.1);
Color gridSubdivisionColor(0.05, 0.05, 0.05);
Color gridXColor(0.5, 0.1, 0.1);
Color gridYColor(0.1, 0.5, 0.1);
Color gridZColor(0.1, 0.1, 0.5);

Array<int> pickModeDrawableFlags = {
    DRAWABLE_GEOMETRY,
    DRAWABLE_LIGHT,
    DRAWABLE_ZONE
};

Array<String> editModeText = {
    "Move",
    "Rotate",
    "Scale",
    "Select",
    "Spawn"
};

Array<String> axisModeText = {
    "World",
    "Local"
};

Array<String> pickModeText = {
    "Geometries",
    "Lights",
    "Zones",
    "Rigidbodies",
    "UI-elements"
};

Array<String> fillModeText = {
    "Solid",
    "Wire",
    "Point"
};

void SetRenderPath(const String&in newRenderPathName)
{
    renderPath = null;
    renderPathName = newRenderPathName.Trimmed();

    if (renderPathName.length > 0)
    {
        File@ file = cache.GetFile(renderPathName);
        if (file !is null)
        {
            XMLFile@ xml = XMLFile();
            if (xml.Load(file))
            {
                renderPath = RenderPath();
                if (!renderPath.Load(xml))
                    renderPath = null;
            }
        }
    }
    
    // If renderPath is null, the engine default will be used
    for (uint i = 0; i < renderer.numViewports; ++i)
        renderer.viewports[i].renderPath = renderPath;

    if (materialPreview !is null && materialPreview.viewport !is null)
        materialPreview.viewport.renderPath = renderPath;
}

void CreateCamera()
{
    // Set the initial viewport rect
    viewportArea = IntRect(0, 0, graphics.width, graphics.height);

    SetViewportMode(viewportMode);
    SetActiveViewport(viewports[0]);

    // Note: the camera is not inside the scene, so that it is not listed, and does not get deleted
    ResetCamera();

    SubscribeToEvent("PostRenderUpdate", "HandlePostRenderUpdate");
    SubscribeToEvent("UIMouseClick", "ViewMouseClick");
    SubscribeToEvent("MouseMove", "ViewMouseMove");
    SubscribeToEvent("UIMouseClickEnd", "ViewMouseClickEnd");
    SubscribeToEvent("BeginViewUpdate", "HandleBeginViewUpdate");
    SubscribeToEvent("EndViewUpdate", "HandleEndViewUpdate");
    SubscribeToEvent("BeginViewRender", "HandleBeginViewRender");
    SubscribeToEvent("EndViewRender", "HandleEndViewRender");

    // Set initial renderpath if defined
    SetRenderPath(renderPathName);
}

// Create any UI associated with changing the editor viewports
void CreateViewportUI()
{
    if (viewportUI is null)
    {
        viewportUI = UIElement();
        ui.root.AddChild(viewportUI);
    }

    viewportUI.SetFixedSize(viewportArea.width, viewportArea.height);
    viewportUI.position = IntVector2(viewportArea.top, viewportArea.left);
    viewportUI.clipChildren = true;
    viewportUI.clipBorder = viewportUIClipBorder;
    viewportUI.RemoveAllChildren();
    viewportUI.priority = -2000;

    Array<BorderImage@> borders;

    IntRect top;
    IntRect bottom;
    IntRect left;
    IntRect right;
    IntRect topLeft;
    IntRect topRight;
    IntRect bottomLeft;
    IntRect bottomRight;

    for (uint i = 0; i < viewports.length; ++i)
    {
        ViewportContext@ vc = viewports[i];
        vc.CreateViewportContextUI();

        if (vc.viewportId & VIEWPORT_TOP > 0)
            top = vc.viewport.rect;
        else if (vc.viewportId & VIEWPORT_BOTTOM > 0)
            bottom = vc.viewport.rect;
        else if (vc.viewportId & VIEWPORT_LEFT > 0)
            left = vc.viewport.rect;
        else if (vc.viewportId & VIEWPORT_RIGHT > 0)
            right = vc.viewport.rect;
        else if (vc.viewportId & VIEWPORT_TOP_LEFT > 0)
            topLeft = vc.viewport.rect;
        else if (vc.viewportId & VIEWPORT_TOP_RIGHT > 0)
            topRight = vc.viewport.rect;
        else if (vc.viewportId & VIEWPORT_BOTTOM_LEFT > 0)
            bottomLeft = vc.viewport.rect;
        else if (vc.viewportId & VIEWPORT_BOTTOM_RIGHT > 0)
            bottomRight = vc.viewport.rect;
    }

    // Creates resize borders based on the mode set
    if (viewportMode == VIEWPORT_QUAD) // independent borders for quad isn't easy
    {
        borders.Push(CreateViewportDragBorder(VIEWPORT_BORDER_V, topLeft.right - viewportBorderOffset, topLeft.top, viewportBorderWidth, viewportArea.height));
        borders.Push(CreateViewportDragBorder(VIEWPORT_BORDER_H, topLeft.left, topLeft.bottom-viewportBorderOffset, viewportArea.width, viewportBorderWidth));
    }
    else
    {
        // Figures what borders to create based on mode
        if (viewportMode & (VIEWPORT_LEFT|VIEWPORT_RIGHT) > 0)
        {
            borders.Push(
                viewportMode & VIEWPORT_LEFT > 0 ?
                    CreateViewportDragBorder(VIEWPORT_BORDER_V, left.right-viewportBorderOffset, left.top, viewportBorderWidth, left.height) :
                    CreateViewportDragBorder(VIEWPORT_BORDER_V, right.left-viewportBorderOffset, right.top, viewportBorderWidth, right.height)
                );
        }
        else
        {
            if (viewportMode & (VIEWPORT_TOP_LEFT|VIEWPORT_TOP_RIGHT) > 0)
                borders.Push(CreateViewportDragBorder(VIEWPORT_BORDER_V1, topLeft.right-viewportBorderOffset, topLeft.top, viewportBorderWidth, topLeft.height));
            if (viewportMode & (VIEWPORT_BOTTOM_LEFT|VIEWPORT_BOTTOM_RIGHT) > 0)
                borders.Push(CreateViewportDragBorder(VIEWPORT_BORDER_V2, bottomLeft.right-viewportBorderOffset, bottomLeft.top, viewportBorderWidth, bottomLeft.height));
        }

        if (viewportMode & (VIEWPORT_TOP|VIEWPORT_BOTTOM) > 0)
        {
            borders.Push(
                viewportMode & VIEWPORT_TOP > 0 ?
                    CreateViewportDragBorder(VIEWPORT_BORDER_H, top.left, top.bottom-viewportBorderOffset, top.width, viewportBorderWidth) :
                    CreateViewportDragBorder(VIEWPORT_BORDER_H, bottom.left, bottom.top-viewportBorderOffset, bottom.width, viewportBorderWidth)
                );
        }
        else
        {
            if (viewportMode & (VIEWPORT_TOP_LEFT|VIEWPORT_BOTTOM_LEFT) > 0)
                borders.Push(CreateViewportDragBorder(VIEWPORT_BORDER_H1, topLeft.left, topLeft.bottom-viewportBorderOffset, topLeft.width, viewportBorderWidth));
            if (viewportMode & (VIEWPORT_TOP_RIGHT|VIEWPORT_BOTTOM_RIGHT) > 0)
                borders.Push(CreateViewportDragBorder(VIEWPORT_BORDER_H2, topRight.left, topRight.bottom-viewportBorderOffset, topRight.width, viewportBorderWidth));
        }
    }
}

BorderImage@ CreateViewportDragBorder(uint value, int posX, int posY, int sizeX, int sizeY)
{
    BorderImage@ border = BorderImage();
    viewportUI.AddChild(border);
    border.name = "border";
    border.style = "ViewportBorder";
    border.vars["VIEWMODE"] = value;
    border.SetFixedSize(sizeX, sizeY); // relevant size gets set by viewport later
    border.position = IntVector2(posX, posY);
    border.opacity = uiMaxOpacity;
    SubscribeToEvent(border, "DragMove", "HandleViewportBorderDragMove");
    SubscribeToEvent(border, "DragEnd", "HandleViewportBorderDragEnd");
    return border;
}

void SetFillMode(FillMode fillMode_)
{
    fillMode = fillMode_;
    for (uint i = 0; i < viewports.length; ++i)
        viewports[i].camera.fillMode = fillMode_;
}


// Sets the viewport mode
void SetViewportMode(uint mode = VIEWPORT_SINGLE)
{
    // Remember old viewport positions
    Array<Vector3> cameraPositions;
    Array<Quaternion> cameraRotations;
    for (uint i = 0; i < viewports.length; ++i)
    {
        cameraPositions.Push(viewports[i].cameraNode.position);
        cameraRotations.Push(viewports[i].cameraNode.rotation);
    }

    viewports.Clear();
    viewportMode = mode;

    // Always have quad a
    {
        uint viewport = 0;
        ViewportContext@ vc = ViewportContext(
            IntRect(
                0,
                0,
                mode & (VIEWPORT_LEFT|VIEWPORT_TOP_LEFT) > 0 ? viewportArea.width / 2 : viewportArea.width,
                mode & (VIEWPORT_TOP|VIEWPORT_TOP_LEFT) > 0 ? viewportArea.height / 2 : viewportArea.height),
            viewports.length + 1,
            viewportMode & (VIEWPORT_TOP|VIEWPORT_LEFT|VIEWPORT_TOP_LEFT)
        );
        viewports.Push(vc);
    }

    uint topRight = viewportMode & (VIEWPORT_RIGHT|VIEWPORT_TOP_RIGHT);
    if (topRight > 0)
    {
        ViewportContext@ vc = ViewportContext(
            IntRect(
                viewportArea.width/2,
                0,
                viewportArea.width,
                mode & VIEWPORT_TOP_RIGHT > 0 ? viewportArea.height / 2 : viewportArea.height),
            viewports.length + 1,
            topRight
        );
        viewports.Push(vc);
    }

    uint bottomLeft = viewportMode & (VIEWPORT_BOTTOM|VIEWPORT_BOTTOM_LEFT);
    if (bottomLeft > 0)
    {
        ViewportContext@ vc = ViewportContext(
            IntRect(
                0,
                viewportArea.height / 2,
                mode & (VIEWPORT_BOTTOM_LEFT) > 0 ? viewportArea.width / 2 : viewportArea.width,
                viewportArea.height),
            viewports.length + 1,
            bottomLeft
        );
        viewports.Push(vc);
    }

    uint bottomRight = viewportMode & (VIEWPORT_BOTTOM_RIGHT);
    if (bottomRight > 0)
    {
        ViewportContext@ vc = ViewportContext(
            IntRect(
                viewportArea.width / 2,
                viewportArea.height / 2,
                viewportArea.width,
                viewportArea.height),
            viewports.length + 1,
            bottomRight
        );
        viewports.Push(vc);
    }

    renderer.numViewports = viewports.length;
    for (uint i = 0; i < viewports.length; ++i)
        renderer.viewports[i] = viewports[i].viewport;

    // Restore camera positions as applicable. Default new viewports to the last camera position
    if (cameraPositions.length > 0)
    {
        for (uint i = 0; i < viewports.length; ++i)
        {
            uint src = i;
            if (src >= cameraPositions.length)
                src = cameraPositions.length - 1;
            viewports[i].cameraNode.position = cameraPositions[src];
            viewports[i].cameraNode.rotation = cameraRotations[src];
        }
    }

    ReacquireCameraYawPitch();
    UpdateViewParameters();
    UpdateCameraPreview();
    CreateViewportUI();
}

// Create a preview viewport if a camera component is selected
void UpdateCameraPreview()
{
    previewCamera = null;
    StringHash cameraType("Camera");

    for (uint i = 0; i < selectedComponents.length; ++i)
    {
        if (selectedComponents[i].type == cameraType)
        {
            // Take the first encountered camera
            previewCamera = selectedComponents[i];
            break;
        }
    }
    // Also try nodes if not found from components
    if (previewCamera.Get() is null)
    {
        for (uint i = 0; i < selectedNodes.length; ++i)
        {
            previewCamera = selectedNodes[i].GetComponent("Camera");
            if (previewCamera.Get() !is null)
                break;
        }
    }

    // Remove extra viewport if it exists and no camera is selected
    if (previewCamera.Get() is null)
    {
        if (renderer.numViewports > viewports.length)
            renderer.numViewports = viewports.length;
    }
    else
    {
        if (renderer.numViewports < viewports.length + 1)
            renderer.numViewports = viewports.length + 1;

        int previewWidth = graphics.width / 4;
        int previewHeight = previewWidth * 9 / 16;
        int previewX = graphics.width - 10 - previewWidth;
        int previewY = graphics.height - 30 - previewHeight;

        Viewport@ previewView = Viewport();
        previewView.scene = editorScene;
        previewView.camera = previewCamera.Get();
        previewView.rect = IntRect(previewX, previewY, previewX + previewWidth, previewY + previewHeight);
        previewView.renderPath = renderPath;
        renderer.viewports[viewports.length] = previewView;
    }
}

void HandleViewportBorderDragMove(StringHash eventType, VariantMap& eventData)
{
    UIElement@ dragBorder = eventData["Element"].GetPtr();
    if (dragBorder is null)
        return;

    uint hPos;
    uint vPos;

    // Moves border to new cursor position, restricts motion to 1 axis, and keeps borders within view area
    if (resizingBorder & VIEWPORT_BORDER_V_ANY > 0)
    {
        hPos = Clamp(ui.cursorPosition.x, 150, viewportArea.width-150);
        vPos = dragBorder.position.y;
        dragBorder.position = IntVector2(hPos, vPos);
    }
    if (resizingBorder & VIEWPORT_BORDER_H_ANY > 0)
    {
        vPos = Clamp(ui.cursorPosition.y, 150, viewportArea.height-150);
        hPos = dragBorder.position.x;
        dragBorder.position = IntVector2(hPos, vPos);
    }

    // Move all dependent borders
    Array<UIElement@> borders = viewportUI.GetChildren();
    for (uint i = 0; i < borders.length; ++i)
    {
        BorderImage@ border = borders[i];
        if (border is null || border is dragBorder || border.name != "border")
            continue;

        uint borderViewMode = border.vars["VIEWMODE"].GetUInt();
        if (resizingBorder == VIEWPORT_BORDER_H)
        {
            if (borderViewMode == VIEWPORT_BORDER_V1)
            {
                border.SetFixedHeight(vPos);
            }
            else if (borderViewMode == VIEWPORT_BORDER_V2)
            {
                border.position = IntVector2(border.position.x, vPos);
                border.SetFixedHeight(viewportArea.height - vPos);
            }
        }
        else if (resizingBorder == VIEWPORT_BORDER_V)
        {
            if (borderViewMode == VIEWPORT_BORDER_H1)
            {
                border.SetFixedWidth(hPos);
            }
            else if (borderViewMode == VIEWPORT_BORDER_H2)
            {
                border.position = IntVector2(hPos, border.position.y);
                border.SetFixedWidth(viewportArea.width - hPos);
            }
        }
    }
}

void HandleViewportBorderDragEnd(StringHash eventType, VariantMap& eventData)
{
    // Sets the new viewports by checking all the dependencies
    Array<UIElement@> children = viewportUI.GetChildren();
    Array<BorderImage@> borders;

    BorderImage@ borderV;
    BorderImage@ borderV1;
    BorderImage@ borderV2;
    BorderImage@ borderH;
    BorderImage@ borderH1;
    BorderImage@ borderH2;

    for (uint i = 0; i < children.length; ++i)
    {
        if (children[i].name == "border")
        {
            BorderImage@ border = children[i];
            uint mode = border.vars["VIEWMODE"].GetUInt();
            if (mode == VIEWPORT_BORDER_V)
                borderV = border;
            else if (mode == VIEWPORT_BORDER_V1)
                borderV1 = border;
            else if (mode == VIEWPORT_BORDER_V2)
                borderV2 = border;
            else if (mode == VIEWPORT_BORDER_H)
                borderH = border;
            else if (mode == VIEWPORT_BORDER_H1)
                borderH1 = border;
            else if (mode == VIEWPORT_BORDER_H2)
                borderH2 = border;
        }
    }

    IntRect top;
    IntRect bottom;
    IntRect left;
    IntRect right;
    IntRect topLeft;
    IntRect topRight;
    IntRect bottomLeft;
    IntRect bottomRight;

    for (uint i = 0; i < viewports.length; ++i)
    {
        ViewportContext@ vc = viewports[i];
        if (vc.viewportId & VIEWPORT_TOP > 0)
            top = vc.viewport.rect;
        else if (vc.viewportId & VIEWPORT_BOTTOM > 0)
            bottom = vc.viewport.rect;
        else if (vc.viewportId & VIEWPORT_LEFT > 0)
            left = vc.viewport.rect;
        else if (vc.viewportId & VIEWPORT_RIGHT > 0)
            right = vc.viewport.rect;
        else if (vc.viewportId & VIEWPORT_TOP_LEFT > 0)
            topLeft = vc.viewport.rect;
        else if (vc.viewportId & VIEWPORT_TOP_RIGHT > 0)
            topRight = vc.viewport.rect;
        else if (vc.viewportId & VIEWPORT_BOTTOM_LEFT > 0)
            bottomLeft = vc.viewport.rect;
        else if (vc.viewportId & VIEWPORT_BOTTOM_RIGHT > 0)
            bottomRight = vc.viewport.rect;
    }

    if (borderV !is null)
    {
        if (viewportMode & VIEWPORT_LEFT > 0)
            left.right = borderV.position.x + viewportBorderOffset;
        if (viewportMode & VIEWPORT_TOP_LEFT > 0)
            topLeft.right = borderV.position.x + viewportBorderOffset;
        if (viewportMode & VIEWPORT_TOP_RIGHT > 0)
            topRight.left = borderV.position.x + viewportBorderOffset;
        if (viewportMode & VIEWPORT_RIGHT > 0)
            right.left = borderV.position.x + viewportBorderOffset;
        if (viewportMode & VIEWPORT_BOTTOM_LEFT > 0)
            bottomLeft.right = borderV.position.x + viewportBorderOffset;
        if (viewportMode & VIEWPORT_BOTTOM_RIGHT > 0)
            bottomRight.left = borderV.position.x + viewportBorderOffset;
    }
    else
    {
        if (borderV1 !is null)
        {
            if (viewportMode & VIEWPORT_TOP_LEFT > 0)
                topLeft.right = borderV1.position.x + viewportBorderOffset;
            if (viewportMode & VIEWPORT_TOP_RIGHT > 0)
                topRight.left = borderV1.position.x + viewportBorderOffset;
        }
        if (borderV2 !is null)
        {
            if (viewportMode & VIEWPORT_BOTTOM_LEFT > 0)
                bottomLeft.right = borderV2.position.x + viewportBorderOffset;
            if (viewportMode & VIEWPORT_BOTTOM_RIGHT > 0)
                bottomRight.left = borderV2.position.x + viewportBorderOffset;
        }
    }

    if (borderH !is null)
    {
        if (viewportMode & VIEWPORT_TOP > 0)
            top.bottom = borderH.position.y + viewportBorderOffset;
        if (viewportMode & VIEWPORT_TOP_LEFT > 0)
            topLeft.bottom = borderH.position.y + viewportBorderOffset;
        if (viewportMode & VIEWPORT_BOTTOM_LEFT > 0)
            bottomLeft.top = borderH.position.y + viewportBorderOffset;
        if (viewportMode & VIEWPORT_BOTTOM > 0)
            bottom.top = borderH.position.y + viewportBorderOffset;
        if (viewportMode & VIEWPORT_TOP_RIGHT > 0)
            topRight.bottom = borderH.position.y + viewportBorderOffset;
        if (viewportMode & VIEWPORT_BOTTOM_RIGHT > 0)
            bottomRight.top = borderH.position.y + viewportBorderOffset;
    }
    else
    {
        if (borderH1 !is null)
        {
            if (viewportMode & VIEWPORT_TOP_LEFT > 0)
                topLeft.bottom = borderH1.position.y+viewportBorderOffset;
            if (viewportMode & VIEWPORT_BOTTOM_LEFT > 0)
                bottomLeft.top = borderH1.position.y+viewportBorderOffset;
        }
        if (borderH2 !is null)
        {
            if (viewportMode & VIEWPORT_TOP_RIGHT > 0)
                topRight.bottom = borderH2.position.y+viewportBorderOffset;
            if (viewportMode & VIEWPORT_BOTTOM_RIGHT > 0)
                bottomRight.top = borderH2.position.y+viewportBorderOffset;
        }
    }

    // Applies the calculated changes
    for (uint i = 0; i < viewports.length; ++i)
    {
        ViewportContext@ vc = viewports[i];
        if (vc.viewportId & VIEWPORT_TOP > 0)
            vc.viewport.rect = top;
        else if (vc.viewportId & VIEWPORT_BOTTOM > 0)
            vc.viewport.rect = bottom;
        else if (vc.viewportId & VIEWPORT_LEFT > 0)
            vc.viewport.rect = left;
        else if (vc.viewportId & VIEWPORT_RIGHT > 0)
            vc.viewport.rect = right;
        else if (vc.viewportId & VIEWPORT_TOP_LEFT > 0)
            vc.viewport.rect = topLeft;
        else if (vc.viewportId & VIEWPORT_TOP_RIGHT > 0)
            vc.viewport.rect = topRight;
        else if (vc.viewportId & VIEWPORT_BOTTOM_LEFT > 0)
            vc.viewport.rect = bottomLeft;
        else if (vc.viewportId & VIEWPORT_BOTTOM_RIGHT > 0)
            vc.viewport.rect = bottomRight;
        vc.HandleResize();
    }

    // End drag state
    resizingBorder = 0;
    setViewportCursor = 0;
}

void SetViewportCursor()
{
    if (setViewportCursor & VIEWPORT_BORDER_V_ANY > 0)
        ui.cursor.shape = CS_RESIZEHORIZONTAL;
    else if (setViewportCursor & VIEWPORT_BORDER_H_ANY > 0)
        ui.cursor.shape = CS_RESIZEVERTICAL;
}

void SetActiveViewport(ViewportContext@ context)
{
    // Sets the global variables to the current context
    @cameraNode = context.cameraNode;
    @camera = context.camera;
    @audio.listener = context.soundListener;

    // Camera is created before gizmo, this gets called again after UI is created
    if (gizmo !is null)
        gizmo.viewMask = camera.viewMask;

    @activeViewport = context;

    // If a mode is changed while in a drag or hovering over a border these can get out of sync
    resizingBorder = 0;
    setViewportCursor = 0;
}

void ResetCamera()
{
    for (uint i = 0; i < viewports.length; ++i)
        viewports[i].ResetCamera();
}

void ReacquireCameraYawPitch()
{
    for (uint i = 0; i < viewports.length; ++i)
        viewports[i].ReacquireCameraYawPitch();
}

void UpdateViewParameters()
{
    for (uint i = 0; i < viewports.length; ++i)
    {
        viewports[i].camera.nearClip = viewNearClip;
        viewports[i].camera.farClip = viewFarClip;
        viewports[i].camera.fov = viewFov;
    }
}

void CreateGrid()
{
    if (gridNode !is null)
        gridNode.Remove();

    gridNode = Node();
    grid = gridNode.CreateComponent("CustomGeometry");
    grid.numGeometries = 1;
    grid.material = cache.GetResource("Material", "Materials/VColUnlit.xml");
    grid.viewMask = 0x80000000; // Editor raycasts use viewmask 0x7fffffff
    grid.occludee = false;

    UpdateGrid();
}

void HideGrid()
{
    if (grid !is null)
        grid.enabled = false;
}

void ShowGrid()
{
    if (grid !is null)
    {
        grid.enabled = true;

        if (editorScene.octree !is null)
            editorScene.octree.AddManualDrawable(grid);
    }
}

void UpdateGrid(bool updateGridGeometry = true)
{
    showGrid ? ShowGrid() : HideGrid();
    gridNode.scale = Vector3(gridScale, gridScale, gridScale);

    if (!updateGridGeometry)
        return;

    uint size = uint(Floor(gridSize / 2) * 2);
    float halfSizeScaled = size / 2;
    float scale = 1.0;
    uint subdivisionSize = uint(Pow(2.0f, float(gridSubdivisions)));

    if (subdivisionSize > 0)
    {
        size *= subdivisionSize;
        scale /= subdivisionSize;
    }

    uint halfSize = size / 2;

    grid.BeginGeometry(0, LINE_LIST);
    float lineOffset = -halfSizeScaled;
    for (uint i = 0; i <= size; ++i)
    {
        bool lineCenter = i == halfSize;
        bool lineSubdiv = !Equals(Mod(i, subdivisionSize), 0.0);

        if (!grid2DMode)
        {
            grid.DefineVertex(Vector3(lineOffset, 0.0, halfSizeScaled));
            grid.DefineColor(lineCenter ? gridZColor : (lineSubdiv ? gridSubdivisionColor : gridColor));
            grid.DefineVertex(Vector3(lineOffset, 0.0, -halfSizeScaled));
            grid.DefineColor(lineCenter ? gridZColor : (lineSubdiv ? gridSubdivisionColor : gridColor));

            grid.DefineVertex(Vector3(-halfSizeScaled, 0.0, lineOffset));
            grid.DefineColor(lineCenter ? gridXColor : (lineSubdiv ? gridSubdivisionColor : gridColor));
            grid.DefineVertex(Vector3(halfSizeScaled, 0.0, lineOffset));
            grid.DefineColor(lineCenter ? gridXColor : (lineSubdiv ? gridSubdivisionColor : gridColor));
        }
        else
        {
            grid.DefineVertex(Vector3(lineOffset, halfSizeScaled, 0.0));
            grid.DefineColor(lineCenter ? gridYColor : (lineSubdiv ? gridSubdivisionColor : gridColor));
            grid.DefineVertex(Vector3(lineOffset, -halfSizeScaled, 0.0));
            grid.DefineColor(lineCenter ? gridYColor : (lineSubdiv ? gridSubdivisionColor : gridColor));

            grid.DefineVertex(Vector3(-halfSizeScaled, lineOffset, 0.0));
            grid.DefineColor(lineCenter ? gridXColor : (lineSubdiv ? gridSubdivisionColor : gridColor));
            grid.DefineVertex(Vector3(halfSizeScaled, lineOffset, 0.0));
            grid.DefineColor(lineCenter ? gridXColor : (lineSubdiv ? gridSubdivisionColor : gridColor));
        }

        lineOffset  += scale;
    }
    grid.Commit();
}

void CreateStatsBar()
{
    Font@ font = cache.GetResource("Font", "Fonts/Anonymous Pro.ttf");

    editorModeText = Text();
    ui.root.AddChild(editorModeText);
    renderStatsText = Text();
    ui.root.AddChild(renderStatsText);

    if (ui.root.width >= 1200)
    {
        SetupStatsBarText(editorModeText, font, 35, 64, HA_LEFT, VA_TOP);
        SetupStatsBarText(renderStatsText, font, -4, 64, HA_RIGHT, VA_TOP);
    }
    else
    {
        SetupStatsBarText(editorModeText, font, 35, 64, HA_LEFT, VA_TOP);
        SetupStatsBarText(renderStatsText, font, 35, 78, HA_LEFT, VA_TOP);
    }
}

void SetupStatsBarText(Text@ text, Font@ font, int x, int y, HorizontalAlignment hAlign, VerticalAlignment vAlign)
{
    text.position = IntVector2(x, y);
    text.horizontalAlignment = hAlign;
    text.verticalAlignment = vAlign;
    text.SetFont(font, 11);
    text.color = Color(1, 1, 0);
    text.textEffect = TE_SHADOW;
    text.priority = -100;
}

void UpdateStats(float timeStep)
{
    String adding = "";
    if (hotKeyMode == HOTKEYS_MODE_BLENDER)
       adding = "  CameraFlyMode: " + (cameraFlyMode ? "True" : "False");
    
    editorModeText.text = String(
<<<<<<< HEAD
        localization.Get("Mode: ") + localization.Get(editModeText[editMode]) +
        localization.Get("  Axis: ") + localization.Get(axisModeText[axisMode]) +
        localization.Get("  Pick: ") + localization.Get(pickModeText[pickMode]) +
        localization.Get("  Fill: ") + localization.Get(fillModeText[fillMode]) +
        localization.Get("  Updates: ") + (runUpdate ? localization.Get("Running") : localization.Get("Paused")));

=======
        "Mode: " + editModeText[editMode] +
        "  Axis: " + axisModeText[axisMode] +
        "  Pick: " + pickModeText[pickMode] +
        "  Fill: " + fillModeText[fillMode] +
        "  Updates: " + (runUpdate ? "Running" : "Paused") + adding);
        
>>>>>>> 85e34c5b
    renderStatsText.text = String(
        localization.Get("Tris: ") + renderer.numPrimitives +
        localization.Get("  Batches: ") + renderer.numBatches +
        localization.Get("  Lights: ") + renderer.numLights[true] +
        localization.Get("  Shadowmaps: ") + renderer.numShadowMaps[true] +
        localization.Get("  Occluders: ") + renderer.numOccluders[true]);

    editorModeText.size = editorModeText.minSize;
    renderStatsText.size = renderStatsText.minSize;
}

void UpdateViewports(float timeStep)
{
    for(uint i = 0; i < viewports.length; ++i)
    {
        ViewportContext@ viewportContext = viewports[i];
        viewportContext.Update(timeStep);
    }
}

void SetMouseMode(bool enable)
{
    if (enable)
    {
        if (mouseOrbitMode == ORBIT_RELATIVE)
        {
            input.mouseMode = MM_RELATIVE;
            ui.cursor.visible = false;
        }
        else if (mouseOrbitMode == ORBIT_WRAP)
            input.mouseMode = MM_WRAP;
    }
    else
    {
        input.mouseMode = MM_ABSOLUTE;
        ui.cursor.visible = true;
    }
}

void SetMouseLock()
{
    toggledMouseLock = true;
    SetMouseMode(true);
    FadeUI();
}

void ReleaseMouseLock()
{
    if (toggledMouseLock)
    {
        toggledMouseLock = false;
        SetMouseMode(false);
    }
}

void UpdateView(float timeStep)
{
    if (ui.HasModalElement() || ui.focusElement !is null)
    {
        ReleaseMouseLock();
        return;
    }
    
    // Check for camara fly mode
    if (hotKeyMode == HOTKEYS_MODE_BLENDER )
        if (input.keyDown[KEY_LSHIFT] && input.keyPress[KEY_F])
        {
            cameraFlyMode = !cameraFlyMode;
        }
    
    // Move camera
    float speedMultiplier = 1.0;
    if (input.keyDown[KEY_LSHIFT])
        speedMultiplier = cameraShiftSpeedMultiplier;
    
    if (!input.keyDown[KEY_LCTRL])
    {        
        if (hotKeyMode == HOTKEYS_MODE_STANDARD ||  (hotKeyMode == HOTKEYS_MODE_BLENDER && cameraFlyMode && !input.keyDown[KEY_LSHIFT]) ) 
        {
            if (input.keyDown['W'] || input.keyDown[KEY_UP])
            {
                cameraNode.Translate(Vector3(0, 0, cameraBaseSpeed) * timeStep * speedMultiplier);
                FadeUI();
            }
            if (input.keyDown['S'] || input.keyDown[KEY_DOWN])
            {
                cameraNode.Translate(Vector3(0, 0, -cameraBaseSpeed) * timeStep * speedMultiplier);
                FadeUI();
            }
            if (input.keyDown['A'] || input.keyDown[KEY_LEFT])
            {
                cameraNode.Translate(Vector3(-cameraBaseSpeed, 0, 0) * timeStep * speedMultiplier);
                FadeUI();
            }
            if (input.keyDown['D'] || input.keyDown[KEY_RIGHT])
            {
                cameraNode.Translate(Vector3(cameraBaseSpeed, 0, 0) * timeStep * speedMultiplier);
                FadeUI();
            }
            if (input.keyDown['E'] || input.keyDown[KEY_PAGEUP])
            {
                cameraNode.Translate(Vector3(0, cameraBaseSpeed, 0) * timeStep * speedMultiplier, TS_WORLD);
                FadeUI();
            }
            if (input.keyDown['Q'] || input.keyDown[KEY_PAGEDOWN])
            {
                cameraNode.Translate(Vector3(0, -cameraBaseSpeed, 0) * timeStep * speedMultiplier, TS_WORLD);
                FadeUI();
            }
        } 
    }
    
    if (input.mouseMoveWheel != 0 && ui.GetElementAt(ui.cursor.position) is null)
    {
        if ( hotKeyMode == HOTKEYS_MODE_STANDARD) 
        {
            if (mouseWheelCameraPosition)
            {
                cameraNode.Translate(Vector3(0, 0, -cameraBaseSpeed) * -input.mouseMoveWheel*20 * timeStep *
                speedMultiplier);
            }
            else
            {
                float zoom = camera.zoom + -input.mouseMoveWheel *.1 * speedMultiplier;
                camera.zoom = Clamp(zoom, .1, 30);
            }
        }
        else if (hotKeyMode == HOTKEYS_MODE_BLENDER) 
        {
            if (mouseWheelCameraPosition && !camera.orthographic )
            {   
                if (input.keyDown[KEY_LSHIFT])
                    cameraNode.Translate(Vector3(0, -cameraBaseSpeed, 0) * -input.mouseMoveWheel*5* timeStep * speedMultiplier);
                else if (input.keyDown[KEY_LCTRL])
                    cameraNode.Translate(Vector3(-cameraBaseSpeed,0, 0) * -input.mouseMoveWheel*20 * timeStep * speedMultiplier);
                else
                    cameraNode.Translate(Vector3(0, 0, -cameraBaseSpeed) * -input.mouseMoveWheel*20 * timeStep * speedMultiplier);
            }
            else
            {   
                if (input.keyDown[KEY_LSHIFT])
                    cameraNode.Translate(Vector3(0, -cameraBaseSpeed, 0) * -input.mouseMoveWheel*5* timeStep * speedMultiplier);
                else if (input.keyDown[KEY_LCTRL])
                    cameraNode.Translate(Vector3(-cameraBaseSpeed,0, 0) * -input.mouseMoveWheel*20 * timeStep * speedMultiplier);
                else 
                {
                    float zoom = camera.zoom + -input.mouseMoveWheel *.1 * speedMultiplier;
                    camera.zoom = Clamp(zoom, .1, 30);
                }
            }
        }
        
    }


    if (input.keyDown[KEY_HOME])
    {
        if (selectedNodes.length > 0 || selectedComponents.length > 0)
        {
            Quaternion q = Quaternion(activeViewport.cameraPitch, activeViewport.cameraYaw, 0);
            Vector3 centerPoint = SelectedNodesCenterPoint();
            Vector3 d = cameraNode.worldPosition - centerPoint;
            cameraNode.worldPosition = centerPoint - q * Vector3(0.0, 0.0,10);
        }
    }
    
    // Rotate/orbit/pan camera
    bool changeCamViewButton = false;
    
    if ( hotKeyMode == HOTKEYS_MODE_STANDARD) 
        changeCamViewButton = input.mouseButtonDown[MOUSEB_RIGHT] || input.mouseButtonDown[MOUSEB_MIDDLE];
    else if (hotKeyMode == HOTKEYS_MODE_BLENDER) 
    {  
        changeCamViewButton = input.mouseButtonDown[MOUSEB_MIDDLE] || cameraFlyMode;
        
        if (input.mouseButtonPress[MOUSEB_RIGHT] || input.keyDown[KEY_ESC]) 
            cameraFlyMode = false;
    }
    
    if (changeCamViewButton)
    {
        SetMouseLock();

        IntVector2 mouseMove = input.mouseMove;
        if (mouseMove.x != 0 || mouseMove.y != 0)
        {
            bool panTheCamera = false;
            if(mmbPanMode || (hotKeyMode == HOTKEYS_MODE_BLENDER))
                if ( hotKeyMode == HOTKEYS_MODE_STANDARD) 
                    panTheCamera = !(changeCamViewButton && input.keyDown[KEY_LSHIFT]);
                else if (hotKeyMode == HOTKEYS_MODE_BLENDER && cameraFlyMode == true )
                    panTheCamera = false;
            else
                panTheCamera = (changeCamViewButton && input.keyDown[KEY_LSHIFT]);

            if (panTheCamera)
                cameraNode.Translate(Vector3(-mouseMove.x, mouseMove.y, 0) * timeStep * cameraBaseSpeed * 0.5);
            else
            {
                activeViewport.cameraYaw += mouseMove.x * cameraBaseRotationSpeed;
                activeViewport.cameraPitch += mouseMove.y * cameraBaseRotationSpeed;

                if (limitRotation)
                    activeViewport.cameraPitch = Clamp(activeViewport.cameraPitch, -90.0, 90.0);

                Quaternion q = Quaternion(activeViewport.cameraPitch, activeViewport.cameraYaw, 0);
                cameraNode.rotation = q;

                if ( hotKeyMode == HOTKEYS_MODE_STANDARD)
                { 
                    if (input.mouseButtonDown[MOUSEB_MIDDLE] && (selectedNodes.length > 0 || selectedComponents.length > 0))
                    {                        
                        Vector3 centerPoint = SelectedNodesCenterPoint();
                        Vector3 d = cameraNode.worldPosition - centerPoint;
                        cameraNode.worldPosition = centerPoint - q * Vector3(0.0, 0.0, d.length);
                        orbiting = true;
                    }    
                }
                else if ( hotKeyMode == HOTKEYS_MODE_BLENDER ) 
                {
                    if (input.mouseButtonDown[MOUSEB_MIDDLE])
                    {
                        Vector3 centerPoint = Vector3(0,0,0);
                        
                        if ((selectedNodes.length > 0 || selectedComponents.length > 0))
                            centerPoint = SelectedNodesCenterPoint();
                        else
                            centerPoint = lastSelectedNodesCenterPoint;
                            
                        Vector3 d = cameraNode.worldPosition - centerPoint;
                        cameraNode.worldPosition = centerPoint - q * Vector3(0.0, 0.0, d.length);
                        orbiting = true;
                    }
                }
            }
        }
    }
    else
        ReleaseMouseLock();

    if (orbiting && !input.mouseButtonDown[MOUSEB_MIDDLE])
        orbiting = false;

    // Move/rotate/scale object
    if (!editNodes.empty && editMode != EDIT_SELECT && input.keyDown[KEY_LCTRL])
    {
        Vector3 adjust(0, 0, 0);
        if (input.keyDown[KEY_UP])
            adjust.z = 1;
        if (input.keyDown[KEY_DOWN])
            adjust.z = -1;
        if (input.keyDown[KEY_LEFT])
            adjust.x = -1;
        if (input.keyDown[KEY_RIGHT])
            adjust.x = 1;
        if (input.keyDown[KEY_PAGEUP])
            adjust.y = 1;
        if (input.keyDown[KEY_PAGEDOWN])
            adjust.y = -1;
        if (editMode == EDIT_SCALE)
        {
            if (input.keyDown[KEY_KP_PLUS])
                adjust = Vector3(1, 1, 1);
            if (input.keyDown[KEY_KP_MINUS])
                adjust = Vector3(-1, -1, -1);
        }

        if (adjust == Vector3(0, 0, 0))
            return;

        bool moved = false;
        adjust *= timeStep * 10;

        switch (editMode)
        {
        case EDIT_MOVE:
            if (!moveSnap)
                moved = MoveNodes(adjust * moveStep);
            break;

        case EDIT_ROTATE:
            if (!rotateSnap)
                moved = RotateNodes(adjust * rotateStep);
            break;

        case EDIT_SCALE:
            if (!scaleSnap)
                moved = ScaleNodes(adjust * scaleStep);
            break;
        }

        if (moved)
            UpdateNodeAttributes();
    }

    // If not dragging
    if (resizingBorder == 0)
    {
        UIElement@ uiElement = ui.GetElementAt(ui.cursorPosition);
        if (uiElement !is null && uiElement.vars.Contains("VIEWMODE"))
        {
            setViewportCursor = uiElement.vars["VIEWMODE"].GetUInt();
            if (input.mouseButtonDown[MOUSEB_LEFT])
                resizingBorder = setViewportCursor;
        }
    }
}

void SteppedObjectManipulation(int key)
{
    if (editNodes.empty || editMode == EDIT_SELECT)
        return;

    // Do not react in non-snapped mode, because that is handled in frame update
    if (editMode == EDIT_MOVE && !moveSnap)
        return;
    if (editMode == EDIT_ROTATE && !rotateSnap)
        return;
    if (editMode == EDIT_SCALE && !scaleSnap)
        return;

    Vector3 adjust(0, 0, 0);
    if (key == KEY_UP)
        adjust.z = 1;
    if (key == KEY_DOWN)
        adjust.z = -1;
    if (key == KEY_LEFT)
        adjust.x = -1;
    if (key == KEY_RIGHT)
        adjust.x = 1;
    if (key == KEY_PAGEUP)
        adjust.y = 1;
    if (key == KEY_PAGEDOWN)
        adjust.y = -1;
    if (editMode == EDIT_SCALE)
    {
        if (key == KEY_KP_PLUS)
            adjust = Vector3(1, 1, 1);
        if (key == KEY_KP_MINUS)
            adjust = Vector3(-1, -1, -1);
    }

    if (adjust == Vector3(0, 0, 0))
        return;

    bool moved = false;

    switch (editMode)
    {
    case EDIT_MOVE:
        moved = MoveNodes(adjust);
        break;

    case EDIT_ROTATE:
        {
            float rotateStepScaled = rotateStep * snapScale;
            moved = RotateNodes(adjust * rotateStepScaled);
        }
        break;

    case EDIT_SCALE:
        {
            float scaleStepScaled = scaleStep * snapScale;
            moved = ScaleNodes(adjust * scaleStepScaled);
        }
        break;
    }

    if (moved)
        UpdateNodeAttributes();
}

void HandlePostRenderUpdate()
{
    DebugRenderer@ debug = editorScene.debugRenderer;
    if (debug is null || orbiting)
        return;

    // Visualize the currently selected nodes
    for (uint i = 0; i < selectedNodes.length; ++i)
        DrawNodeDebug(selectedNodes[i], debug);

    // Visualize the currently selected components
    for (uint i = 0; i < selectedComponents.length; ++i)
        selectedComponents[i].DrawDebugGeometry(debug, false);

    // Visualize the currently selected UI-elements
    for (uint i = 0; i < selectedUIElements.length; ++i)
        ui.DebugDraw(selectedUIElements[i]);

    if (renderingDebug)
        renderer.DrawDebugGeometry(false);
    if (physicsDebug && editorScene.physicsWorld !is null)
        editorScene.physicsWorld.DrawDebugGeometry(true);
    if (octreeDebug && editorScene.octree !is null)
        editorScene.octree.DrawDebugGeometry(true);

    if (setViewportCursor | resizingBorder > 0)
    {
        SetViewportCursor();
        if (resizingBorder == 0)
            setViewportCursor = 0;
    }

    ViewRaycast(false);
}

void DrawNodeDebug(Node@ node, DebugRenderer@ debug, bool drawNode = true)
{
    if (drawNode)
        debug.AddNode(node, 1.0, false);

    // Exception for the scene to avoid bringing the editor to its knees: drawing either the whole hierarchy or the subsystem-
    // components can have a large performance hit. Also do not draw terrain child nodes due to their large amount
    // (TerrainPatch component itself draws nothing as debug geometry)
    if (node !is editorScene && node.GetComponent("Terrain") is null)
    {
        for (uint j = 0; j < node.numComponents; ++j)
            node.components[j].DrawDebugGeometry(debug, false);

        // To avoid cluttering the view, do not draw the node axes for child nodes
        for (uint k = 0; k < node.numChildren; ++k)
            DrawNodeDebug(node.children[k], debug, false);
    }
}

void ViewMouseMove()
{
    // setting mouse position based on mouse position
    if (ui.IsDragging()) { }
    else if (ui.focusElement !is null || input.mouseButtonDown[MOUSEB_LEFT|MOUSEB_MIDDLE|MOUSEB_RIGHT])
        return;

    IntVector2 pos = ui.cursor.position;
    for (uint i = 0; i < viewports.length; ++i)
    {
        ViewportContext@ vc = viewports[i];
        if (vc !is activeViewport && vc.viewport.rect.IsInside(pos) == INSIDE)
            SetActiveViewport(vc);
    }
}

void ViewMouseClick()
{
    ViewRaycast(true);
}

Ray GetActiveViewportCameraRay()
{
    IntRect view = activeViewport.viewport.rect;
    return camera.GetScreenRay(
        float(ui.cursorPosition.x - view.left) / view.width,
        float(ui.cursorPosition.y - view.top) / view.height
    );
}

void ViewMouseClickEnd()
{
    // checks to close open popup windows
    IntVector2 pos = ui.cursorPosition;
    if (contextMenu !is null && contextMenu.enabled)
    {
        if (contextMenuActionWaitFrame)
            contextMenuActionWaitFrame = false;
        else
        {
            if (!contextMenu.IsInside(pos, true))
                CloseContextMenu();
        }
    }
    if (quickMenu !is null && quickMenu.enabled)
    {
        bool enabled = quickMenu.IsInside(pos, true);
        quickMenu.enabled = enabled;
        quickMenu.visible = enabled;
    }
}

void ViewRaycast(bool mouseClick)
{
    // Ignore if UI has modal element
    if (ui.HasModalElement())
        return;

    // Ignore if mouse is grabbed by other operation
    if (input.mouseGrabbed)
        return;

    IntVector2 pos = ui.cursorPosition;
    UIElement@ elementAtPos = ui.GetElementAt(pos, pickMode != PICK_UI_ELEMENTS);
    if (editMode == EDIT_SPAWN)
    {
        if(mouseClick && input.mouseButtonPress[MOUSEB_LEFT] && elementAtPos is null)
            SpawnObject();
        return;
    }

    // Do not raycast / change selection if hovering over the gizmo
    if (IsGizmoSelected())
        return;

    DebugRenderer@ debug = editorScene.debugRenderer;

    if (pickMode == PICK_UI_ELEMENTS)
    {
        bool leftClick = mouseClick && input.mouseButtonPress[MOUSEB_LEFT];
        bool multiselect = input.qualifierDown[QUAL_CTRL];

        // Only interested in user-created UI elements
        if (elementAtPos !is null && elementAtPos !is editorUIElement && elementAtPos.GetElementEventSender() is editorUIElement)
        {
            ui.DebugDraw(elementAtPos);

            if (leftClick)
                SelectUIElement(elementAtPos, multiselect);
        }
        // If clicked on emptiness in non-multiselect mode, clear the selection
        else if (leftClick && !multiselect && ui.GetElementAt(pos) is null)
            hierarchyList.ClearSelection();

        return;
    }

    // Do not raycast / change selection if hovering over a UI element when not in PICK_UI_ELEMENTS Mode
    if (elementAtPos !is null)
        return;

    Ray cameraRay = GetActiveViewportCameraRay();
    Component@ selectedComponent;

    if (pickMode < PICK_RIGIDBODIES)
    {
        if (editorScene.octree is null)
            return;

        RayQueryResult result = editorScene.octree.RaycastSingle(cameraRay, RAY_TRIANGLE, camera.farClip,
            pickModeDrawableFlags[pickMode], 0x7fffffff);
        if (result.drawable !is null)
        {
            Drawable@ drawable = result.drawable;
            // If selecting a terrain patch, select the parent terrain instead
            if (drawable.typeName != "TerrainPatch")
            {
                selectedComponent = drawable;
                if (debug !is null)
                {
                    debug.AddNode(drawable.node, 1.0, false);
                    drawable.DrawDebugGeometry(debug, false);
                }
            }
            else if (drawable.node.parent !is null)
                selectedComponent = drawable.node.parent.GetComponent("Terrain");
        }
    }
    else
    {
        if (editorScene.physicsWorld is null)
            return;

        // If we are not running the actual physics update, refresh collisions before raycasting
        if (!runUpdate)
            editorScene.physicsWorld.UpdateCollisions();

        PhysicsRaycastResult result = editorScene.physicsWorld.RaycastSingle(cameraRay, camera.farClip);
        if (result.body !is null)
        {
            RigidBody@ body = result.body;
            if (debug !is null)
            {
                debug.AddNode(body.node, 1.0, false);
                body.DrawDebugGeometry(debug, false);
            }
            selectedComponent = body;
        }
    }
    
    bool multiselect = false;
    bool componentSelectQualifier = false;
    bool mouseButtonPressRL = false;
    
    if (hotKeyMode == HOTKEYS_MODE_STANDARD) 
    {
        mouseButtonPressRL = input.mouseButtonPress[MOUSEB_LEFT];
        componentSelectQualifier = input.qualifierDown[QUAL_SHIFT];
        multiselect = input.qualifierDown[QUAL_CTRL];
    }
    else if ( hotKeyMode == HOTKEYS_MODE_BLENDER ) 
    {
        mouseButtonPressRL = input.mouseButtonPress[MOUSEB_RIGHT];
        componentSelectQualifier = input.qualifierDown[QUAL_CTRL];
        multiselect = input.qualifierDown[QUAL_SHIFT];
    }
    
    if (mouseClick && mouseButtonPressRL)
    {
       
        
        if (selectedComponent !is null)
        {
            if (componentSelectQualifier)
            {
                // If we are selecting components, but have nodes in existing selection, do not multiselect to prevent confusion
                if (!selectedNodes.empty)
                    multiselect = false;
                SelectComponent(selectedComponent, multiselect);
            }
            else
            {
                // If we are selecting nodes, but have components in existing selection, do not multiselect to prevent confusion
                if (!selectedComponents.empty)
                    multiselect = false;
                SelectNode(selectedComponent.node, multiselect);
            }
        }
        else
        {
            // If clicked on emptiness in non-multiselect mode, clear the selection
            if (!multiselect)
               SelectComponent(null, false);
        }
    }
}

Vector3 GetNewNodePosition()
{
    if (newNodeMode == NEW_NODE_IN_CENTER)
        return Vector3(0, 0, 0);
    if (newNodeMode == NEW_NODE_RAYCAST)
    {
        Ray cameraRay = camera.GetScreenRay(0.5, 0.5);
        Vector3 position, normal;
        if (GetSpawnPosition(cameraRay, camera.farClip, position, normal, 0, false))
            return position;
    }
    return cameraNode.worldPosition + cameraNode.worldRotation * Vector3(0, 0, newNodeDistance);
}

int GetShadowResolution()
{
    if (!renderer.drawShadows)
        return 0;
    int level = 1;
    int res = renderer.shadowMapSize;
    while (res > 512)
    {
        res >>= 1;
        ++level;
    }
    if (level > 3)
        level = 3;

    return level;
}

void SetShadowResolution(int level)
{
    if (level <= 0)
    {
        renderer.drawShadows = false;
        return;
    }
    else
    {
        renderer.drawShadows = true;
        renderer.shadowMapSize = 256 << level;
    }
}

void ToggleRenderingDebug()
{
    renderingDebug = !renderingDebug;
}

void TogglePhysicsDebug()
{
    physicsDebug = !physicsDebug;
}

void ToggleOctreeDebug()
{
    octreeDebug = !octreeDebug;
}

bool StopTestAnimation()
{
    testAnimState = null;
    return true;
}

void LocateNode(Node@ node)
{
    if (node is null || node is editorScene)
        return;

    Vector3 center = node.worldPosition;
    float distance = newNodeDistance;

    for (uint i = 0; i < node.numComponents; ++i)
    {
        // Determine view distance from drawable component's bounding box. Skip skybox, as its box is very large, as well as lights
        Drawable@ drawable = cast<Drawable>(node.components[i]);
        if (drawable !is null && cast<Skybox>(drawable) is null && cast<Light>(drawable) is null)
        {
            BoundingBox box = drawable.worldBoundingBox;
            center = box.center;
            // Ensure the object fits on the screen
            distance = Max(distance, newNodeDistance + box.size.length);
            break;
        }
    }

    if (distance > viewFarClip)
        distance = viewFarClip;

    cameraNode.worldPosition = center - cameraNode.worldDirection * distance;
}

Vector3 SelectedNodesCenterPoint()
{
    Vector3 centerPoint;
    uint count = selectedNodes.length;
    for (uint i = 0; i < selectedNodes.length; ++i)
        centerPoint += selectedNodes[i].worldPosition;

    for (uint i = 0; i < selectedComponents.length; ++i)
    {
        Drawable@ drawable = cast<Drawable>(selectedComponents[i]);
        count++;
        if (drawable !is null)
            centerPoint += drawable.node.LocalToWorld(drawable.boundingBox.center);
        else
            centerPoint += selectedComponents[i].node.worldPosition;
    }

    if (count > 0) 
    {
        lastSelectedNodesCenterPoint = centerPoint / count;
        return centerPoint / count;
    }
    else 
    {
        lastSelectedNodesCenterPoint = centerPoint;
        return centerPoint;
    }
}

Vector3 GetScreenCollision(IntVector2 pos)
{
    Ray cameraRay = camera.GetScreenRay(float(pos.x) / activeViewport.viewport.rect.width, float(pos.y) / activeViewport.viewport.rect.height);
    Vector3 res = cameraNode.position + cameraRay.direction * Vector3(0, 0, newNodeDistance);

    bool physicsFound = false;
    if (editorScene.physicsWorld !is null)
    {
        if (!runUpdate)
            editorScene.physicsWorld.UpdateCollisions();

        PhysicsRaycastResult result = editorScene.physicsWorld.RaycastSingle(cameraRay, camera.farClip);

        if (result.body !is null)
        {
            physicsFound = true;
            result.position;
        }
    }

    if (editorScene.octree is null)
        return res;

    RayQueryResult result = editorScene.octree.RaycastSingle(cameraRay, RAY_TRIANGLE, camera.farClip,
        DRAWABLE_GEOMETRY, 0x7fffffff);

    if (result.drawable !is null)
    {
        // take the closer of the results
        if (physicsFound && (cameraNode.position - res).length < (cameraNode.position - result.position).length)
            return res;
        else
            return result.position;
    }

    return res;
}

Drawable@ GetDrawableAtMousePostion()
{
    IntVector2 pos = ui.cursorPosition;
    Ray cameraRay = camera.GetScreenRay(float(pos.x) / activeViewport.viewport.rect.width, float(pos.y) / activeViewport.viewport.rect.height);

    if (editorScene.octree is null)
        return null;

    RayQueryResult result = editorScene.octree.RaycastSingle(cameraRay, RAY_TRIANGLE, camera.farClip, DRAWABLE_GEOMETRY, 0x7fffffff);

    return result.drawable;
}

void HandleBeginViewUpdate(StringHash eventType, VariantMap& eventData)
{
    // Hide gizmo and grid from any camera other then active viewport
    if (eventData["Camera"].GetPtr() !is camera)
    {
        if (gizmo !is null)
            gizmo.viewMask = 0;
    }
    if (eventData["Camera"].GetPtr() is previewCamera.Get())
    {
        if (grid !is null)
            grid.viewMask = 0;
    }
}

void HandleEndViewUpdate(StringHash eventType, VariantMap& eventData)
{
    // Restore gizmo and grid after camera view update
    if (eventData["Camera"].GetPtr() !is camera)
    {
        if (gizmo !is null)
            gizmo.viewMask = 0x80000000;
    }
    if (eventData["Camera"].GetPtr() is previewCamera.Get())
    {
        if (grid !is null)
            grid.viewMask = 0x80000000;
    }
}

bool debugWasEnabled = true;

void HandleBeginViewRender(StringHash eventType, VariantMap& eventData)
{
    // Hide debug geometry from preview camera
    if (eventData["Camera"].GetPtr() is previewCamera.Get())
    {
        DebugRenderer@ debug = editorScene.GetComponent("DebugRenderer");
        if (debug !is null)
        {
            suppressSceneChanges = true; // Do not want UI update now
            debugWasEnabled = debug.enabled;
            debug.enabled = false;
            suppressSceneChanges = false;
        }
    }
}

void HandleEndViewRender(StringHash eventType, VariantMap& eventData)
{
    // Restore debug geometry after preview camera render
    if (eventData["Camera"].GetPtr() is previewCamera.Get())
    {
        DebugRenderer@ debug = editorScene.GetComponent("DebugRenderer");
        if (debug !is null)
        {
            suppressSceneChanges = true; // Do not want UI update now
            debug.enabled = debugWasEnabled;
            suppressSceneChanges = false;
        }
    }
}
<|MERGE_RESOLUTION|>--- conflicted
+++ resolved
@@ -1,2015 +1,2007 @@
-// Urho3D editor view & camera functions
-
-WeakHandle previewCamera;
-Node@ cameraNode;
-Camera@ camera;
-
-Node@ gridNode;
-CustomGeometry@ grid;
-
-UIElement@ viewportUI; // holds the viewport ui, convienent for clearing and hiding
-uint setViewportCursor = 0; // used to set cursor in post update
-uint resizingBorder = 0; // current border that is dragging
-uint viewportMode = VIEWPORT_SINGLE;
-int  viewportBorderOffset = 2; // used to center borders over viewport seams,  should be half of width
-int  viewportBorderWidth = 4; // width of a viewport resize border
-IntRect viewportArea; // the area where the editor viewport is. if we ever want to have the viewport not take up the whole screen this abstracts that
-IntRect viewportUIClipBorder = IntRect(27, 60, 0, 0); // used to clip viewport borders, the borders are ugly when going behind the transparent toolbars
-RenderPath@ renderPath; // Renderpath to use on all views
-String renderPathName;
-bool mouseWheelCameraPosition = false;
-bool contextMenuActionWaitFrame = false;
-bool cameraFlyMode = true;
-int hotKeyMode = 0; // used for checking that kind of style manipulation user are prefer ( see HotKeysMode )
-Vector3 lastSelectedNodesCenterPoint = Vector3(0,0,0); // for Blender mode to avoid own origin rotation when no nodes are selected. preserve last center for this
-
-
-const uint VIEWPORT_BORDER_H     = 0x00000001;
-const uint VIEWPORT_BORDER_H1    = 0x00000002;
-const uint VIEWPORT_BORDER_H2    = 0x00000004;
-const uint VIEWPORT_BORDER_V     = 0x00000010;
-const uint VIEWPORT_BORDER_V1    = 0x00000020;
-const uint VIEWPORT_BORDER_V2    = 0x00000040;
-
-const uint VIEWPORT_SINGLE       = 0x00000000;
-const uint VIEWPORT_TOP          = 0x00000100;
-const uint VIEWPORT_BOTTOM       = 0x00000200;
-const uint VIEWPORT_LEFT         = 0x00000400;
-const uint VIEWPORT_RIGHT        = 0x00000800;
-const uint VIEWPORT_TOP_LEFT     = 0x00001000;
-const uint VIEWPORT_TOP_RIGHT    = 0x00002000;
-const uint VIEWPORT_BOTTOM_LEFT  = 0x00004000;
-const uint VIEWPORT_BOTTOM_RIGHT = 0x00008000;
-
-// Combinations for easier testing
-const uint VIEWPORT_BORDER_H_ANY = 0x00000007;
-const uint VIEWPORT_BORDER_V_ANY = 0x00000070;
-const uint VIEWPORT_SPLIT_H      = 0x0000f300;
-const uint VIEWPORT_SPLIT_V      = 0x0000fc00;
-const uint VIEWPORT_SPLIT_HV     = 0x0000f000;
-const uint VIEWPORT_TOP_ANY      = 0x00003300;
-const uint VIEWPORT_BOTTOM_ANY   = 0x0000c200;
-const uint VIEWPORT_LEFT_ANY     = 0x00005400;
-const uint VIEWPORT_RIGHT_ANY    = 0x0000c800;
-const uint VIEWPORT_QUAD         = 0x0000f000;
-
-enum HotKeysMode
-{
-    HOTKEYS_MODE_STANDARD = 0,
-    HOTKEYS_MODE_BLENDER
-}
-
-enum EditMode
-{
-    EDIT_MOVE = 0,
-    EDIT_ROTATE,
-    EDIT_SCALE,
-    EDIT_SELECT,
-    EDIT_SPAWN
-}
-
-enum AxisMode
-{
-    AXIS_WORLD = 0,
-    AXIS_LOCAL
-}
-
-enum SnapScaleMode
-{
-    SNAP_SCALE_FULL = 0,
-    SNAP_SCALE_HALF,
-    SNAP_SCALE_QUARTER
-}
-
-// Holds info about a viewport such as camera settings and splits up shared resources
-class ViewportContext
-{
-    float cameraYaw = 0;
-    float cameraPitch = 0;
-    Camera@ camera;
-    Node@ cameraNode;
-    SoundListener@ soundListener;
-    Viewport@ viewport;
-    bool enabled = false;
-    uint index = 0;
-    uint viewportId = 0;
-    UIElement@ viewportContextUI;
-    UIElement@ statusBar;
-    Text@ cameraPosText;
-
-    Window@ settingsWindow;
-    LineEdit@ cameraPosX;
-    LineEdit@ cameraPosY;
-    LineEdit@ cameraPosZ;
-    LineEdit@ cameraRotX;
-    LineEdit@ cameraRotY;
-    LineEdit@ cameraRotZ;
-    LineEdit@ cameraZoom;
-    LineEdit@ cameraOrthoSize;
-    CheckBox@ cameraOrthographic;
-
-    ViewportContext(IntRect viewRect, uint index_, uint viewportId_)
-    {
-        cameraNode = Node();
-        camera = cameraNode.CreateComponent("Camera");
-        camera.fillMode = fillMode;
-        soundListener = cameraNode.CreateComponent("SoundListener");
-        viewport = Viewport(editorScene, camera, viewRect, renderPath);
-        index = index_;
-        viewportId = viewportId_;
-        camera.viewMask = 0xffffffff; // It's easier to only have 1 gizmo active this viewport is shared with the gizmo
-    }
-
-    void ResetCamera()
-    {
-        cameraNode.position = Vector3(0, 5, -10);
-        // Look at the origin so user can see the scene.
-        cameraNode.rotation = Quaternion(Vector3(0, 0, 1), -cameraNode.position);
-        ReacquireCameraYawPitch();
-        UpdateSettingsUI();
-    }
-
-    void ReacquireCameraYawPitch()
-    {
-        cameraYaw = cameraNode.rotation.yaw;
-        cameraPitch = cameraNode.rotation.pitch;
-    }
-
-    void CreateViewportContextUI()
-    {
-        Font@ font = cache.GetResource("Font", "Fonts/Anonymous Pro.ttf");
-
-        viewportContextUI = UIElement();
-        viewportUI.AddChild(viewportContextUI);
-        viewportContextUI.SetPosition(viewport.rect.left, viewport.rect.top);
-        viewportContextUI.SetFixedSize(viewport.rect.width, viewport.rect.height);
-        viewportContextUI.clipChildren = true;
-
-        statusBar = BorderImage("ToolBar");
-        statusBar.style = "EditorToolBar";
-        viewportContextUI.AddChild(statusBar);
-
-        statusBar.SetLayout(LM_HORIZONTAL);
-        statusBar.SetAlignment(HA_LEFT, VA_BOTTOM);
-        statusBar.layoutSpacing = 4;
-        statusBar.opacity = uiMaxOpacity;
-
-        Button@ settingsButton = CreateSmallToolBarButton("Settings");
-        statusBar.AddChild(settingsButton);
-
-        cameraPosText = Text();
-        statusBar.AddChild(cameraPosText);
-
-        cameraPosText.SetFont(font, 11);
-        cameraPosText.color = Color(1, 1, 0);
-        cameraPosText.textEffect = TE_SHADOW;
-        cameraPosText.priority = -100;
-
-        settingsWindow = LoadEditorUI("UI/EditorViewport.xml");
-        settingsWindow.opacity = uiMaxOpacity;
-        settingsWindow.visible = false;
-        viewportContextUI.AddChild(settingsWindow);
-
-        cameraPosX = settingsWindow.GetChild("PositionX", true);
-        cameraPosY = settingsWindow.GetChild("PositionY", true);
-        cameraPosZ = settingsWindow.GetChild("PositionZ", true);
-        cameraRotX = settingsWindow.GetChild("RotationX", true);
-        cameraRotY = settingsWindow.GetChild("RotationY", true);
-        cameraRotZ = settingsWindow.GetChild("RotationZ", true);
-        cameraOrthographic = settingsWindow.GetChild("Orthographic", true);
-        cameraZoom = settingsWindow.GetChild("Zoom", true);
-        cameraOrthoSize = settingsWindow.GetChild("OrthoSize", true);
-
-        SubscribeToEvent(cameraPosX, "TextChanged", "HandleSettingsLineEditTextChange");
-        SubscribeToEvent(cameraPosY, "TextChanged", "HandleSettingsLineEditTextChange");
-        SubscribeToEvent(cameraPosZ, "TextChanged", "HandleSettingsLineEditTextChange");
-        SubscribeToEvent(cameraRotX, "TextChanged", "HandleSettingsLineEditTextChange");
-        SubscribeToEvent(cameraRotY, "TextChanged", "HandleSettingsLineEditTextChange");
-        SubscribeToEvent(cameraRotZ, "TextChanged", "HandleSettingsLineEditTextChange");
-        SubscribeToEvent(cameraZoom, "TextChanged", "HandleSettingsLineEditTextChange");
-        SubscribeToEvent(cameraOrthoSize, "TextChanged", "HandleSettingsLineEditTextChange");
-        SubscribeToEvent(cameraOrthographic, "Toggled", "HandleOrthographicToggled");
-
-        SubscribeToEvent(settingsButton, "Released", "ToggleViewportSettingsWindow");
-        SubscribeToEvent(settingsWindow.GetChild("ResetCamera", true), "Released", "ResetCamera");
-        SubscribeToEvent(settingsWindow.GetChild("CopyTransform", true), "Released", "HandleCopyTransformClicked");
-        SubscribeToEvent(settingsWindow.GetChild("CloseButton", true), "Released", "CloseViewportSettingsWindow");
-        SubscribeToEvent(settingsWindow.GetChild("Refresh", true), "Released", "UpdateSettingsUI");
-        HandleResize();
-    }
-
-    void HandleResize()
-    {
-        viewportContextUI.SetPosition(viewport.rect.left, viewport.rect.top);
-        viewportContextUI.SetFixedSize(viewport.rect.width, viewport.rect.height);
-        if (viewport.rect.left < 34)
-        {
-            statusBar.layoutBorder = IntRect(34 - viewport.rect.left, 4, 4, 8);
-            IntVector2 pos = settingsWindow.position;
-            pos.x = 32 - viewport.rect.left;
-            settingsWindow.position = pos;
-        }
-        else
-        {
-            statusBar.layoutBorder = IntRect(8, 4, 4, 8);
-            IntVector2 pos = settingsWindow.position;
-            pos.x = 5;
-            settingsWindow.position = pos;
-        }
-
-        statusBar.SetFixedSize(viewport.rect.width, 22);
-    }
-
-    void ToggleOrthographic()
-    {
-        SetOrthographic(!camera.orthographic);
-    }
-
-    void SetOrthographic(bool orthographic)
-    {
-        camera.orthographic = orthographic;
-        UpdateSettingsUI();
-    }
-
-    void Update(float timeStep)
-    {
-        Vector3 cameraPos = cameraNode.position;
-        String xText(cameraPos.x);
-        String yText(cameraPos.y);
-        String zText(cameraPos.z);
-        xText.Resize(8);
-        yText.Resize(8);
-        zText.Resize(8);
-
-        cameraPosText.text = String(
-            "Pos: " + xText + " " + yText + " " + zText +
-            " Zoom: " + camera.zoom);
-
-        cameraPosText.size = cameraPosText.minSize;
-    }
-
-    void ToggleViewportSettingsWindow()
-    {
-        if (settingsWindow.visible)
-            CloseViewportSettingsWindow();
-        else
-            OpenViewportSettingsWindow();
-    }
-
-    void OpenViewportSettingsWindow()
-    {
-        UpdateSettingsUI();
-        /* settingsWindow.position = */
-        settingsWindow.visible = true;
-        settingsWindow.BringToFront();
-    }
-
-    void CloseViewportSettingsWindow()
-    {
-        settingsWindow.visible = false;
-    }
-
-    void UpdateSettingsUI()
-    {
-        cameraPosX.text = String(Floor(cameraNode.position.x * 1000) / 1000);
-        cameraPosY.text = String(Floor(cameraNode.position.y * 1000) / 1000);
-        cameraPosZ.text = String(Floor(cameraNode.position.z * 1000) / 1000);
-        cameraRotX.text = String(Floor(cameraNode.rotation.pitch * 1000) / 1000);
-        cameraRotY.text = String(Floor(cameraNode.rotation.yaw * 1000) / 1000);
-        cameraRotZ.text = String(Floor(cameraNode.rotation.roll * 1000) / 1000);
-        cameraZoom.text = String(Floor(camera.zoom * 1000) / 1000);
-        cameraOrthoSize.text = String(Floor(camera.orthoSize * 1000) / 1000);
-        cameraOrthographic.checked = camera.orthographic;
-    }
-
-    void HandleOrthographicToggled(StringHash eventType, VariantMap& eventData)
-    {
-        SetOrthographic(cameraOrthographic.checked);
-    }
-
-    void HandleSettingsLineEditTextChange(StringHash eventType, VariantMap& eventData)
-    {
-        LineEdit@ element = eventData["Element"].GetPtr();
-        if (element.text == "")
-            return;
-
-        if (element is cameraRotX ||  element is cameraRotY || element is cameraRotZ)
-        {
-            Vector3 euler = cameraNode.rotation.eulerAngles;
-            if (element is cameraRotX)
-                euler.x = element.text.ToFloat();
-            else if (element is cameraRotY)
-                euler.y = element.text.ToFloat();
-            else if (element is cameraRotZ)
-                euler.z = element.text.ToFloat();
-
-            cameraNode.rotation = Quaternion(euler);
-        }
-        else if (element is cameraPosX ||  element is cameraPosY || element is cameraPosZ)
-        {
-            Vector3 pos = cameraNode.position;
-            if (element is cameraPosX)
-                pos.x = element.text.ToFloat();
-            else if (element is cameraPosY)
-                pos.y = element.text.ToFloat();
-            else if (element is cameraPosZ)
-                pos.z = element.text.ToFloat();
-
-            cameraNode.position = pos;
-        }
-        else if (element is cameraZoom)
-            camera.zoom = element.text.ToFloat();
-        else if (element is cameraOrthoSize)
-            camera.orthoSize = element.text.ToFloat();
-    }
-    void HandleCopyTransformClicked(StringHash eventType, VariantMap& eventData)
-    {
-        if (editNode !is null)
-        {
-            editNode.position = cameraNode.position;
-            editNode.rotation = cameraNode.rotation;
-        }
-    }
-}
-
-Array<ViewportContext@> viewports;
-ViewportContext@ activeViewport;
-
-Text@ editorModeText;
-Text@ renderStatsText;
-
-EditMode editMode = EDIT_MOVE;
-AxisMode axisMode = AXIS_WORLD;
-FillMode fillMode = FILL_SOLID;
-SnapScaleMode snapScaleMode = SNAP_SCALE_FULL;
-
-float viewNearClip = 0.1;
-float viewFarClip = 1000.0;
-float viewFov = 45.0;
-
-float cameraBaseSpeed = 10;
-float cameraBaseRotationSpeed = 0.2;
-float cameraShiftSpeedMultiplier = 5;
-float moveStep = 0.5;
-float rotateStep = 5;
-float scaleStep = 0.1;
-float snapScale = 1.0;
-bool limitRotation = false;
-bool moveSnap = false;
-bool rotateSnap = false;
-bool scaleSnap = false;
-bool renderingDebug = false;
-bool physicsDebug = false;
-bool octreeDebug = false;
-int pickMode = PICK_GEOMETRIES;
-bool orbiting = false;
-
-enum MouseOrbitMode
-{
-    ORBIT_RELATIVE = 0,
-    ORBIT_WRAP
-}
-
-bool toggledMouseLock = false;
-int mouseOrbitMode = ORBIT_RELATIVE;
-bool mmbPanMode = false;
-
-enum NewNodeMode
-{
-    NEW_NODE_CAMERA_DIST = 0,
-    NEW_NODE_IN_CENTER,
-    NEW_NODE_RAYCAST
-}
-
-float newNodeDistance = 20;
-int newNodeMode = NEW_NODE_CAMERA_DIST;
-
-bool showGrid = true;
-bool grid2DMode = false;
-uint gridSize = 16;
-uint gridSubdivisions = 3;
-float gridScale = 8.0;
-Color gridColor(0.1, 0.1, 0.1);
-Color gridSubdivisionColor(0.05, 0.05, 0.05);
-Color gridXColor(0.5, 0.1, 0.1);
-Color gridYColor(0.1, 0.5, 0.1);
-Color gridZColor(0.1, 0.1, 0.5);
-
-Array<int> pickModeDrawableFlags = {
-    DRAWABLE_GEOMETRY,
-    DRAWABLE_LIGHT,
-    DRAWABLE_ZONE
-};
-
-Array<String> editModeText = {
-    "Move",
-    "Rotate",
-    "Scale",
-    "Select",
-    "Spawn"
-};
-
-Array<String> axisModeText = {
-    "World",
-    "Local"
-};
-
-Array<String> pickModeText = {
-    "Geometries",
-    "Lights",
-    "Zones",
-    "Rigidbodies",
-    "UI-elements"
-};
-
-Array<String> fillModeText = {
-    "Solid",
-    "Wire",
-    "Point"
-};
-
-void SetRenderPath(const String&in newRenderPathName)
-{
-    renderPath = null;
-    renderPathName = newRenderPathName.Trimmed();
-
-    if (renderPathName.length > 0)
-    {
-        File@ file = cache.GetFile(renderPathName);
-        if (file !is null)
-        {
-            XMLFile@ xml = XMLFile();
-            if (xml.Load(file))
-            {
-                renderPath = RenderPath();
-                if (!renderPath.Load(xml))
-                    renderPath = null;
-            }
-        }
-    }
-    
-    // If renderPath is null, the engine default will be used
-    for (uint i = 0; i < renderer.numViewports; ++i)
-        renderer.viewports[i].renderPath = renderPath;
-
-    if (materialPreview !is null && materialPreview.viewport !is null)
-        materialPreview.viewport.renderPath = renderPath;
-}
-
-void CreateCamera()
-{
-    // Set the initial viewport rect
-    viewportArea = IntRect(0, 0, graphics.width, graphics.height);
-
-    SetViewportMode(viewportMode);
-    SetActiveViewport(viewports[0]);
-
-    // Note: the camera is not inside the scene, so that it is not listed, and does not get deleted
-    ResetCamera();
-
-    SubscribeToEvent("PostRenderUpdate", "HandlePostRenderUpdate");
-    SubscribeToEvent("UIMouseClick", "ViewMouseClick");
-    SubscribeToEvent("MouseMove", "ViewMouseMove");
-    SubscribeToEvent("UIMouseClickEnd", "ViewMouseClickEnd");
-    SubscribeToEvent("BeginViewUpdate", "HandleBeginViewUpdate");
-    SubscribeToEvent("EndViewUpdate", "HandleEndViewUpdate");
-    SubscribeToEvent("BeginViewRender", "HandleBeginViewRender");
-    SubscribeToEvent("EndViewRender", "HandleEndViewRender");
-
-    // Set initial renderpath if defined
-    SetRenderPath(renderPathName);
-}
-
-// Create any UI associated with changing the editor viewports
-void CreateViewportUI()
-{
-    if (viewportUI is null)
-    {
-        viewportUI = UIElement();
-        ui.root.AddChild(viewportUI);
-    }
-
-    viewportUI.SetFixedSize(viewportArea.width, viewportArea.height);
-    viewportUI.position = IntVector2(viewportArea.top, viewportArea.left);
-    viewportUI.clipChildren = true;
-    viewportUI.clipBorder = viewportUIClipBorder;
-    viewportUI.RemoveAllChildren();
-    viewportUI.priority = -2000;
-
-    Array<BorderImage@> borders;
-
-    IntRect top;
-    IntRect bottom;
-    IntRect left;
-    IntRect right;
-    IntRect topLeft;
-    IntRect topRight;
-    IntRect bottomLeft;
-    IntRect bottomRight;
-
-    for (uint i = 0; i < viewports.length; ++i)
-    {
-        ViewportContext@ vc = viewports[i];
-        vc.CreateViewportContextUI();
-
-        if (vc.viewportId & VIEWPORT_TOP > 0)
-            top = vc.viewport.rect;
-        else if (vc.viewportId & VIEWPORT_BOTTOM > 0)
-            bottom = vc.viewport.rect;
-        else if (vc.viewportId & VIEWPORT_LEFT > 0)
-            left = vc.viewport.rect;
-        else if (vc.viewportId & VIEWPORT_RIGHT > 0)
-            right = vc.viewport.rect;
-        else if (vc.viewportId & VIEWPORT_TOP_LEFT > 0)
-            topLeft = vc.viewport.rect;
-        else if (vc.viewportId & VIEWPORT_TOP_RIGHT > 0)
-            topRight = vc.viewport.rect;
-        else if (vc.viewportId & VIEWPORT_BOTTOM_LEFT > 0)
-            bottomLeft = vc.viewport.rect;
-        else if (vc.viewportId & VIEWPORT_BOTTOM_RIGHT > 0)
-            bottomRight = vc.viewport.rect;
-    }
-
-    // Creates resize borders based on the mode set
-    if (viewportMode == VIEWPORT_QUAD) // independent borders for quad isn't easy
-    {
-        borders.Push(CreateViewportDragBorder(VIEWPORT_BORDER_V, topLeft.right - viewportBorderOffset, topLeft.top, viewportBorderWidth, viewportArea.height));
-        borders.Push(CreateViewportDragBorder(VIEWPORT_BORDER_H, topLeft.left, topLeft.bottom-viewportBorderOffset, viewportArea.width, viewportBorderWidth));
-    }
-    else
-    {
-        // Figures what borders to create based on mode
-        if (viewportMode & (VIEWPORT_LEFT|VIEWPORT_RIGHT) > 0)
-        {
-            borders.Push(
-                viewportMode & VIEWPORT_LEFT > 0 ?
-                    CreateViewportDragBorder(VIEWPORT_BORDER_V, left.right-viewportBorderOffset, left.top, viewportBorderWidth, left.height) :
-                    CreateViewportDragBorder(VIEWPORT_BORDER_V, right.left-viewportBorderOffset, right.top, viewportBorderWidth, right.height)
-                );
-        }
-        else
-        {
-            if (viewportMode & (VIEWPORT_TOP_LEFT|VIEWPORT_TOP_RIGHT) > 0)
-                borders.Push(CreateViewportDragBorder(VIEWPORT_BORDER_V1, topLeft.right-viewportBorderOffset, topLeft.top, viewportBorderWidth, topLeft.height));
-            if (viewportMode & (VIEWPORT_BOTTOM_LEFT|VIEWPORT_BOTTOM_RIGHT) > 0)
-                borders.Push(CreateViewportDragBorder(VIEWPORT_BORDER_V2, bottomLeft.right-viewportBorderOffset, bottomLeft.top, viewportBorderWidth, bottomLeft.height));
-        }
-
-        if (viewportMode & (VIEWPORT_TOP|VIEWPORT_BOTTOM) > 0)
-        {
-            borders.Push(
-                viewportMode & VIEWPORT_TOP > 0 ?
-                    CreateViewportDragBorder(VIEWPORT_BORDER_H, top.left, top.bottom-viewportBorderOffset, top.width, viewportBorderWidth) :
-                    CreateViewportDragBorder(VIEWPORT_BORDER_H, bottom.left, bottom.top-viewportBorderOffset, bottom.width, viewportBorderWidth)
-                );
-        }
-        else
-        {
-            if (viewportMode & (VIEWPORT_TOP_LEFT|VIEWPORT_BOTTOM_LEFT) > 0)
-                borders.Push(CreateViewportDragBorder(VIEWPORT_BORDER_H1, topLeft.left, topLeft.bottom-viewportBorderOffset, topLeft.width, viewportBorderWidth));
-            if (viewportMode & (VIEWPORT_TOP_RIGHT|VIEWPORT_BOTTOM_RIGHT) > 0)
-                borders.Push(CreateViewportDragBorder(VIEWPORT_BORDER_H2, topRight.left, topRight.bottom-viewportBorderOffset, topRight.width, viewportBorderWidth));
-        }
-    }
-}
-
-BorderImage@ CreateViewportDragBorder(uint value, int posX, int posY, int sizeX, int sizeY)
-{
-    BorderImage@ border = BorderImage();
-    viewportUI.AddChild(border);
-    border.name = "border";
-    border.style = "ViewportBorder";
-    border.vars["VIEWMODE"] = value;
-    border.SetFixedSize(sizeX, sizeY); // relevant size gets set by viewport later
-    border.position = IntVector2(posX, posY);
-    border.opacity = uiMaxOpacity;
-    SubscribeToEvent(border, "DragMove", "HandleViewportBorderDragMove");
-    SubscribeToEvent(border, "DragEnd", "HandleViewportBorderDragEnd");
-    return border;
-}
-
-void SetFillMode(FillMode fillMode_)
-{
-    fillMode = fillMode_;
-    for (uint i = 0; i < viewports.length; ++i)
-        viewports[i].camera.fillMode = fillMode_;
-}
-
-
-// Sets the viewport mode
-void SetViewportMode(uint mode = VIEWPORT_SINGLE)
-{
-    // Remember old viewport positions
-    Array<Vector3> cameraPositions;
-    Array<Quaternion> cameraRotations;
-    for (uint i = 0; i < viewports.length; ++i)
-    {
-        cameraPositions.Push(viewports[i].cameraNode.position);
-        cameraRotations.Push(viewports[i].cameraNode.rotation);
-    }
-
-    viewports.Clear();
-    viewportMode = mode;
-
-    // Always have quad a
-    {
-        uint viewport = 0;
-        ViewportContext@ vc = ViewportContext(
-            IntRect(
-                0,
-                0,
-                mode & (VIEWPORT_LEFT|VIEWPORT_TOP_LEFT) > 0 ? viewportArea.width / 2 : viewportArea.width,
-                mode & (VIEWPORT_TOP|VIEWPORT_TOP_LEFT) > 0 ? viewportArea.height / 2 : viewportArea.height),
-            viewports.length + 1,
-            viewportMode & (VIEWPORT_TOP|VIEWPORT_LEFT|VIEWPORT_TOP_LEFT)
-        );
-        viewports.Push(vc);
-    }
-
-    uint topRight = viewportMode & (VIEWPORT_RIGHT|VIEWPORT_TOP_RIGHT);
-    if (topRight > 0)
-    {
-        ViewportContext@ vc = ViewportContext(
-            IntRect(
-                viewportArea.width/2,
-                0,
-                viewportArea.width,
-                mode & VIEWPORT_TOP_RIGHT > 0 ? viewportArea.height / 2 : viewportArea.height),
-            viewports.length + 1,
-            topRight
-        );
-        viewports.Push(vc);
-    }
-
-    uint bottomLeft = viewportMode & (VIEWPORT_BOTTOM|VIEWPORT_BOTTOM_LEFT);
-    if (bottomLeft > 0)
-    {
-        ViewportContext@ vc = ViewportContext(
-            IntRect(
-                0,
-                viewportArea.height / 2,
-                mode & (VIEWPORT_BOTTOM_LEFT) > 0 ? viewportArea.width / 2 : viewportArea.width,
-                viewportArea.height),
-            viewports.length + 1,
-            bottomLeft
-        );
-        viewports.Push(vc);
-    }
-
-    uint bottomRight = viewportMode & (VIEWPORT_BOTTOM_RIGHT);
-    if (bottomRight > 0)
-    {
-        ViewportContext@ vc = ViewportContext(
-            IntRect(
-                viewportArea.width / 2,
-                viewportArea.height / 2,
-                viewportArea.width,
-                viewportArea.height),
-            viewports.length + 1,
-            bottomRight
-        );
-        viewports.Push(vc);
-    }
-
-    renderer.numViewports = viewports.length;
-    for (uint i = 0; i < viewports.length; ++i)
-        renderer.viewports[i] = viewports[i].viewport;
-
-    // Restore camera positions as applicable. Default new viewports to the last camera position
-    if (cameraPositions.length > 0)
-    {
-        for (uint i = 0; i < viewports.length; ++i)
-        {
-            uint src = i;
-            if (src >= cameraPositions.length)
-                src = cameraPositions.length - 1;
-            viewports[i].cameraNode.position = cameraPositions[src];
-            viewports[i].cameraNode.rotation = cameraRotations[src];
-        }
-    }
-
-    ReacquireCameraYawPitch();
-    UpdateViewParameters();
-    UpdateCameraPreview();
-    CreateViewportUI();
-}
-
-// Create a preview viewport if a camera component is selected
-void UpdateCameraPreview()
-{
-    previewCamera = null;
-    StringHash cameraType("Camera");
-
-    for (uint i = 0; i < selectedComponents.length; ++i)
-    {
-        if (selectedComponents[i].type == cameraType)
-        {
-            // Take the first encountered camera
-            previewCamera = selectedComponents[i];
-            break;
-        }
-    }
-    // Also try nodes if not found from components
-    if (previewCamera.Get() is null)
-    {
-        for (uint i = 0; i < selectedNodes.length; ++i)
-        {
-            previewCamera = selectedNodes[i].GetComponent("Camera");
-            if (previewCamera.Get() !is null)
-                break;
-        }
-    }
-
-    // Remove extra viewport if it exists and no camera is selected
-    if (previewCamera.Get() is null)
-    {
-        if (renderer.numViewports > viewports.length)
-            renderer.numViewports = viewports.length;
-    }
-    else
-    {
-        if (renderer.numViewports < viewports.length + 1)
-            renderer.numViewports = viewports.length + 1;
-
-        int previewWidth = graphics.width / 4;
-        int previewHeight = previewWidth * 9 / 16;
-        int previewX = graphics.width - 10 - previewWidth;
-        int previewY = graphics.height - 30 - previewHeight;
-
-        Viewport@ previewView = Viewport();
-        previewView.scene = editorScene;
-        previewView.camera = previewCamera.Get();
-        previewView.rect = IntRect(previewX, previewY, previewX + previewWidth, previewY + previewHeight);
-        previewView.renderPath = renderPath;
-        renderer.viewports[viewports.length] = previewView;
-    }
-}
-
-void HandleViewportBorderDragMove(StringHash eventType, VariantMap& eventData)
-{
-    UIElement@ dragBorder = eventData["Element"].GetPtr();
-    if (dragBorder is null)
-        return;
-
-    uint hPos;
-    uint vPos;
-
-    // Moves border to new cursor position, restricts motion to 1 axis, and keeps borders within view area
-    if (resizingBorder & VIEWPORT_BORDER_V_ANY > 0)
-    {
-        hPos = Clamp(ui.cursorPosition.x, 150, viewportArea.width-150);
-        vPos = dragBorder.position.y;
-        dragBorder.position = IntVector2(hPos, vPos);
-    }
-    if (resizingBorder & VIEWPORT_BORDER_H_ANY > 0)
-    {
-        vPos = Clamp(ui.cursorPosition.y, 150, viewportArea.height-150);
-        hPos = dragBorder.position.x;
-        dragBorder.position = IntVector2(hPos, vPos);
-    }
-
-    // Move all dependent borders
-    Array<UIElement@> borders = viewportUI.GetChildren();
-    for (uint i = 0; i < borders.length; ++i)
-    {
-        BorderImage@ border = borders[i];
-        if (border is null || border is dragBorder || border.name != "border")
-            continue;
-
-        uint borderViewMode = border.vars["VIEWMODE"].GetUInt();
-        if (resizingBorder == VIEWPORT_BORDER_H)
-        {
-            if (borderViewMode == VIEWPORT_BORDER_V1)
-            {
-                border.SetFixedHeight(vPos);
-            }
-            else if (borderViewMode == VIEWPORT_BORDER_V2)
-            {
-                border.position = IntVector2(border.position.x, vPos);
-                border.SetFixedHeight(viewportArea.height - vPos);
-            }
-        }
-        else if (resizingBorder == VIEWPORT_BORDER_V)
-        {
-            if (borderViewMode == VIEWPORT_BORDER_H1)
-            {
-                border.SetFixedWidth(hPos);
-            }
-            else if (borderViewMode == VIEWPORT_BORDER_H2)
-            {
-                border.position = IntVector2(hPos, border.position.y);
-                border.SetFixedWidth(viewportArea.width - hPos);
-            }
-        }
-    }
-}
-
-void HandleViewportBorderDragEnd(StringHash eventType, VariantMap& eventData)
-{
-    // Sets the new viewports by checking all the dependencies
-    Array<UIElement@> children = viewportUI.GetChildren();
-    Array<BorderImage@> borders;
-
-    BorderImage@ borderV;
-    BorderImage@ borderV1;
-    BorderImage@ borderV2;
-    BorderImage@ borderH;
-    BorderImage@ borderH1;
-    BorderImage@ borderH2;
-
-    for (uint i = 0; i < children.length; ++i)
-    {
-        if (children[i].name == "border")
-        {
-            BorderImage@ border = children[i];
-            uint mode = border.vars["VIEWMODE"].GetUInt();
-            if (mode == VIEWPORT_BORDER_V)
-                borderV = border;
-            else if (mode == VIEWPORT_BORDER_V1)
-                borderV1 = border;
-            else if (mode == VIEWPORT_BORDER_V2)
-                borderV2 = border;
-            else if (mode == VIEWPORT_BORDER_H)
-                borderH = border;
-            else if (mode == VIEWPORT_BORDER_H1)
-                borderH1 = border;
-            else if (mode == VIEWPORT_BORDER_H2)
-                borderH2 = border;
-        }
-    }
-
-    IntRect top;
-    IntRect bottom;
-    IntRect left;
-    IntRect right;
-    IntRect topLeft;
-    IntRect topRight;
-    IntRect bottomLeft;
-    IntRect bottomRight;
-
-    for (uint i = 0; i < viewports.length; ++i)
-    {
-        ViewportContext@ vc = viewports[i];
-        if (vc.viewportId & VIEWPORT_TOP > 0)
-            top = vc.viewport.rect;
-        else if (vc.viewportId & VIEWPORT_BOTTOM > 0)
-            bottom = vc.viewport.rect;
-        else if (vc.viewportId & VIEWPORT_LEFT > 0)
-            left = vc.viewport.rect;
-        else if (vc.viewportId & VIEWPORT_RIGHT > 0)
-            right = vc.viewport.rect;
-        else if (vc.viewportId & VIEWPORT_TOP_LEFT > 0)
-            topLeft = vc.viewport.rect;
-        else if (vc.viewportId & VIEWPORT_TOP_RIGHT > 0)
-            topRight = vc.viewport.rect;
-        else if (vc.viewportId & VIEWPORT_BOTTOM_LEFT > 0)
-            bottomLeft = vc.viewport.rect;
-        else if (vc.viewportId & VIEWPORT_BOTTOM_RIGHT > 0)
-            bottomRight = vc.viewport.rect;
-    }
-
-    if (borderV !is null)
-    {
-        if (viewportMode & VIEWPORT_LEFT > 0)
-            left.right = borderV.position.x + viewportBorderOffset;
-        if (viewportMode & VIEWPORT_TOP_LEFT > 0)
-            topLeft.right = borderV.position.x + viewportBorderOffset;
-        if (viewportMode & VIEWPORT_TOP_RIGHT > 0)
-            topRight.left = borderV.position.x + viewportBorderOffset;
-        if (viewportMode & VIEWPORT_RIGHT > 0)
-            right.left = borderV.position.x + viewportBorderOffset;
-        if (viewportMode & VIEWPORT_BOTTOM_LEFT > 0)
-            bottomLeft.right = borderV.position.x + viewportBorderOffset;
-        if (viewportMode & VIEWPORT_BOTTOM_RIGHT > 0)
-            bottomRight.left = borderV.position.x + viewportBorderOffset;
-    }
-    else
-    {
-        if (borderV1 !is null)
-        {
-            if (viewportMode & VIEWPORT_TOP_LEFT > 0)
-                topLeft.right = borderV1.position.x + viewportBorderOffset;
-            if (viewportMode & VIEWPORT_TOP_RIGHT > 0)
-                topRight.left = borderV1.position.x + viewportBorderOffset;
-        }
-        if (borderV2 !is null)
-        {
-            if (viewportMode & VIEWPORT_BOTTOM_LEFT > 0)
-                bottomLeft.right = borderV2.position.x + viewportBorderOffset;
-            if (viewportMode & VIEWPORT_BOTTOM_RIGHT > 0)
-                bottomRight.left = borderV2.position.x + viewportBorderOffset;
-        }
-    }
-
-    if (borderH !is null)
-    {
-        if (viewportMode & VIEWPORT_TOP > 0)
-            top.bottom = borderH.position.y + viewportBorderOffset;
-        if (viewportMode & VIEWPORT_TOP_LEFT > 0)
-            topLeft.bottom = borderH.position.y + viewportBorderOffset;
-        if (viewportMode & VIEWPORT_BOTTOM_LEFT > 0)
-            bottomLeft.top = borderH.position.y + viewportBorderOffset;
-        if (viewportMode & VIEWPORT_BOTTOM > 0)
-            bottom.top = borderH.position.y + viewportBorderOffset;
-        if (viewportMode & VIEWPORT_TOP_RIGHT > 0)
-            topRight.bottom = borderH.position.y + viewportBorderOffset;
-        if (viewportMode & VIEWPORT_BOTTOM_RIGHT > 0)
-            bottomRight.top = borderH.position.y + viewportBorderOffset;
-    }
-    else
-    {
-        if (borderH1 !is null)
-        {
-            if (viewportMode & VIEWPORT_TOP_LEFT > 0)
-                topLeft.bottom = borderH1.position.y+viewportBorderOffset;
-            if (viewportMode & VIEWPORT_BOTTOM_LEFT > 0)
-                bottomLeft.top = borderH1.position.y+viewportBorderOffset;
-        }
-        if (borderH2 !is null)
-        {
-            if (viewportMode & VIEWPORT_TOP_RIGHT > 0)
-                topRight.bottom = borderH2.position.y+viewportBorderOffset;
-            if (viewportMode & VIEWPORT_BOTTOM_RIGHT > 0)
-                bottomRight.top = borderH2.position.y+viewportBorderOffset;
-        }
-    }
-
-    // Applies the calculated changes
-    for (uint i = 0; i < viewports.length; ++i)
-    {
-        ViewportContext@ vc = viewports[i];
-        if (vc.viewportId & VIEWPORT_TOP > 0)
-            vc.viewport.rect = top;
-        else if (vc.viewportId & VIEWPORT_BOTTOM > 0)
-            vc.viewport.rect = bottom;
-        else if (vc.viewportId & VIEWPORT_LEFT > 0)
-            vc.viewport.rect = left;
-        else if (vc.viewportId & VIEWPORT_RIGHT > 0)
-            vc.viewport.rect = right;
-        else if (vc.viewportId & VIEWPORT_TOP_LEFT > 0)
-            vc.viewport.rect = topLeft;
-        else if (vc.viewportId & VIEWPORT_TOP_RIGHT > 0)
-            vc.viewport.rect = topRight;
-        else if (vc.viewportId & VIEWPORT_BOTTOM_LEFT > 0)
-            vc.viewport.rect = bottomLeft;
-        else if (vc.viewportId & VIEWPORT_BOTTOM_RIGHT > 0)
-            vc.viewport.rect = bottomRight;
-        vc.HandleResize();
-    }
-
-    // End drag state
-    resizingBorder = 0;
-    setViewportCursor = 0;
-}
-
-void SetViewportCursor()
-{
-    if (setViewportCursor & VIEWPORT_BORDER_V_ANY > 0)
-        ui.cursor.shape = CS_RESIZEHORIZONTAL;
-    else if (setViewportCursor & VIEWPORT_BORDER_H_ANY > 0)
-        ui.cursor.shape = CS_RESIZEVERTICAL;
-}
-
-void SetActiveViewport(ViewportContext@ context)
-{
-    // Sets the global variables to the current context
-    @cameraNode = context.cameraNode;
-    @camera = context.camera;
-    @audio.listener = context.soundListener;
-
-    // Camera is created before gizmo, this gets called again after UI is created
-    if (gizmo !is null)
-        gizmo.viewMask = camera.viewMask;
-
-    @activeViewport = context;
-
-    // If a mode is changed while in a drag or hovering over a border these can get out of sync
-    resizingBorder = 0;
-    setViewportCursor = 0;
-}
-
-void ResetCamera()
-{
-    for (uint i = 0; i < viewports.length; ++i)
-        viewports[i].ResetCamera();
-}
-
-void ReacquireCameraYawPitch()
-{
-    for (uint i = 0; i < viewports.length; ++i)
-        viewports[i].ReacquireCameraYawPitch();
-}
-
-void UpdateViewParameters()
-{
-    for (uint i = 0; i < viewports.length; ++i)
-    {
-        viewports[i].camera.nearClip = viewNearClip;
-        viewports[i].camera.farClip = viewFarClip;
-        viewports[i].camera.fov = viewFov;
-    }
-}
-
-void CreateGrid()
-{
-    if (gridNode !is null)
-        gridNode.Remove();
-
-    gridNode = Node();
-    grid = gridNode.CreateComponent("CustomGeometry");
-    grid.numGeometries = 1;
-    grid.material = cache.GetResource("Material", "Materials/VColUnlit.xml");
-    grid.viewMask = 0x80000000; // Editor raycasts use viewmask 0x7fffffff
-    grid.occludee = false;
-
-    UpdateGrid();
-}
-
-void HideGrid()
-{
-    if (grid !is null)
-        grid.enabled = false;
-}
-
-void ShowGrid()
-{
-    if (grid !is null)
-    {
-        grid.enabled = true;
-
-        if (editorScene.octree !is null)
-            editorScene.octree.AddManualDrawable(grid);
-    }
-}
-
-void UpdateGrid(bool updateGridGeometry = true)
-{
-    showGrid ? ShowGrid() : HideGrid();
-    gridNode.scale = Vector3(gridScale, gridScale, gridScale);
-
-    if (!updateGridGeometry)
-        return;
-
-    uint size = uint(Floor(gridSize / 2) * 2);
-    float halfSizeScaled = size / 2;
-    float scale = 1.0;
-    uint subdivisionSize = uint(Pow(2.0f, float(gridSubdivisions)));
-
-    if (subdivisionSize > 0)
-    {
-        size *= subdivisionSize;
-        scale /= subdivisionSize;
-    }
-
-    uint halfSize = size / 2;
-
-    grid.BeginGeometry(0, LINE_LIST);
-    float lineOffset = -halfSizeScaled;
-    for (uint i = 0; i <= size; ++i)
-    {
-        bool lineCenter = i == halfSize;
-        bool lineSubdiv = !Equals(Mod(i, subdivisionSize), 0.0);
-
-        if (!grid2DMode)
-        {
-            grid.DefineVertex(Vector3(lineOffset, 0.0, halfSizeScaled));
-            grid.DefineColor(lineCenter ? gridZColor : (lineSubdiv ? gridSubdivisionColor : gridColor));
-            grid.DefineVertex(Vector3(lineOffset, 0.0, -halfSizeScaled));
-            grid.DefineColor(lineCenter ? gridZColor : (lineSubdiv ? gridSubdivisionColor : gridColor));
-
-            grid.DefineVertex(Vector3(-halfSizeScaled, 0.0, lineOffset));
-            grid.DefineColor(lineCenter ? gridXColor : (lineSubdiv ? gridSubdivisionColor : gridColor));
-            grid.DefineVertex(Vector3(halfSizeScaled, 0.0, lineOffset));
-            grid.DefineColor(lineCenter ? gridXColor : (lineSubdiv ? gridSubdivisionColor : gridColor));
-        }
-        else
-        {
-            grid.DefineVertex(Vector3(lineOffset, halfSizeScaled, 0.0));
-            grid.DefineColor(lineCenter ? gridYColor : (lineSubdiv ? gridSubdivisionColor : gridColor));
-            grid.DefineVertex(Vector3(lineOffset, -halfSizeScaled, 0.0));
-            grid.DefineColor(lineCenter ? gridYColor : (lineSubdiv ? gridSubdivisionColor : gridColor));
-
-            grid.DefineVertex(Vector3(-halfSizeScaled, lineOffset, 0.0));
-            grid.DefineColor(lineCenter ? gridXColor : (lineSubdiv ? gridSubdivisionColor : gridColor));
-            grid.DefineVertex(Vector3(halfSizeScaled, lineOffset, 0.0));
-            grid.DefineColor(lineCenter ? gridXColor : (lineSubdiv ? gridSubdivisionColor : gridColor));
-        }
-
-        lineOffset  += scale;
-    }
-    grid.Commit();
-}
-
-void CreateStatsBar()
-{
-    Font@ font = cache.GetResource("Font", "Fonts/Anonymous Pro.ttf");
-
-    editorModeText = Text();
-    ui.root.AddChild(editorModeText);
-    renderStatsText = Text();
-    ui.root.AddChild(renderStatsText);
-
-    if (ui.root.width >= 1200)
-    {
-        SetupStatsBarText(editorModeText, font, 35, 64, HA_LEFT, VA_TOP);
-        SetupStatsBarText(renderStatsText, font, -4, 64, HA_RIGHT, VA_TOP);
-    }
-    else
-    {
-        SetupStatsBarText(editorModeText, font, 35, 64, HA_LEFT, VA_TOP);
-        SetupStatsBarText(renderStatsText, font, 35, 78, HA_LEFT, VA_TOP);
-    }
-}
-
-void SetupStatsBarText(Text@ text, Font@ font, int x, int y, HorizontalAlignment hAlign, VerticalAlignment vAlign)
-{
-    text.position = IntVector2(x, y);
-    text.horizontalAlignment = hAlign;
-    text.verticalAlignment = vAlign;
-    text.SetFont(font, 11);
-    text.color = Color(1, 1, 0);
-    text.textEffect = TE_SHADOW;
-    text.priority = -100;
-}
-
-void UpdateStats(float timeStep)
-{
-    String adding = "";
-    if (hotKeyMode == HOTKEYS_MODE_BLENDER)
-       adding = "  CameraFlyMode: " + (cameraFlyMode ? "True" : "False");
-    
-    editorModeText.text = String(
-<<<<<<< HEAD
-        localization.Get("Mode: ") + localization.Get(editModeText[editMode]) +
-        localization.Get("  Axis: ") + localization.Get(axisModeText[axisMode]) +
-        localization.Get("  Pick: ") + localization.Get(pickModeText[pickMode]) +
-        localization.Get("  Fill: ") + localization.Get(fillModeText[fillMode]) +
-        localization.Get("  Updates: ") + (runUpdate ? localization.Get("Running") : localization.Get("Paused")));
-
-=======
-        "Mode: " + editModeText[editMode] +
-        "  Axis: " + axisModeText[axisMode] +
-        "  Pick: " + pickModeText[pickMode] +
-        "  Fill: " + fillModeText[fillMode] +
-        "  Updates: " + (runUpdate ? "Running" : "Paused") + adding);
-        
->>>>>>> 85e34c5b
-    renderStatsText.text = String(
-        localization.Get("Tris: ") + renderer.numPrimitives +
-        localization.Get("  Batches: ") + renderer.numBatches +
-        localization.Get("  Lights: ") + renderer.numLights[true] +
-        localization.Get("  Shadowmaps: ") + renderer.numShadowMaps[true] +
-        localization.Get("  Occluders: ") + renderer.numOccluders[true]);
-
-    editorModeText.size = editorModeText.minSize;
-    renderStatsText.size = renderStatsText.minSize;
-}
-
-void UpdateViewports(float timeStep)
-{
-    for(uint i = 0; i < viewports.length; ++i)
-    {
-        ViewportContext@ viewportContext = viewports[i];
-        viewportContext.Update(timeStep);
-    }
-}
-
-void SetMouseMode(bool enable)
-{
-    if (enable)
-    {
-        if (mouseOrbitMode == ORBIT_RELATIVE)
-        {
-            input.mouseMode = MM_RELATIVE;
-            ui.cursor.visible = false;
-        }
-        else if (mouseOrbitMode == ORBIT_WRAP)
-            input.mouseMode = MM_WRAP;
-    }
-    else
-    {
-        input.mouseMode = MM_ABSOLUTE;
-        ui.cursor.visible = true;
-    }
-}
-
-void SetMouseLock()
-{
-    toggledMouseLock = true;
-    SetMouseMode(true);
-    FadeUI();
-}
-
-void ReleaseMouseLock()
-{
-    if (toggledMouseLock)
-    {
-        toggledMouseLock = false;
-        SetMouseMode(false);
-    }
-}
-
-void UpdateView(float timeStep)
-{
-    if (ui.HasModalElement() || ui.focusElement !is null)
-    {
-        ReleaseMouseLock();
-        return;
-    }
-    
-    // Check for camara fly mode
-    if (hotKeyMode == HOTKEYS_MODE_BLENDER )
-        if (input.keyDown[KEY_LSHIFT] && input.keyPress[KEY_F])
-        {
-            cameraFlyMode = !cameraFlyMode;
-        }
-    
-    // Move camera
-    float speedMultiplier = 1.0;
-    if (input.keyDown[KEY_LSHIFT])
-        speedMultiplier = cameraShiftSpeedMultiplier;
-    
-    if (!input.keyDown[KEY_LCTRL])
-    {        
-        if (hotKeyMode == HOTKEYS_MODE_STANDARD ||  (hotKeyMode == HOTKEYS_MODE_BLENDER && cameraFlyMode && !input.keyDown[KEY_LSHIFT]) ) 
-        {
-            if (input.keyDown['W'] || input.keyDown[KEY_UP])
-            {
-                cameraNode.Translate(Vector3(0, 0, cameraBaseSpeed) * timeStep * speedMultiplier);
-                FadeUI();
-            }
-            if (input.keyDown['S'] || input.keyDown[KEY_DOWN])
-            {
-                cameraNode.Translate(Vector3(0, 0, -cameraBaseSpeed) * timeStep * speedMultiplier);
-                FadeUI();
-            }
-            if (input.keyDown['A'] || input.keyDown[KEY_LEFT])
-            {
-                cameraNode.Translate(Vector3(-cameraBaseSpeed, 0, 0) * timeStep * speedMultiplier);
-                FadeUI();
-            }
-            if (input.keyDown['D'] || input.keyDown[KEY_RIGHT])
-            {
-                cameraNode.Translate(Vector3(cameraBaseSpeed, 0, 0) * timeStep * speedMultiplier);
-                FadeUI();
-            }
-            if (input.keyDown['E'] || input.keyDown[KEY_PAGEUP])
-            {
-                cameraNode.Translate(Vector3(0, cameraBaseSpeed, 0) * timeStep * speedMultiplier, TS_WORLD);
-                FadeUI();
-            }
-            if (input.keyDown['Q'] || input.keyDown[KEY_PAGEDOWN])
-            {
-                cameraNode.Translate(Vector3(0, -cameraBaseSpeed, 0) * timeStep * speedMultiplier, TS_WORLD);
-                FadeUI();
-            }
-        } 
-    }
-    
-    if (input.mouseMoveWheel != 0 && ui.GetElementAt(ui.cursor.position) is null)
-    {
-        if ( hotKeyMode == HOTKEYS_MODE_STANDARD) 
-        {
-            if (mouseWheelCameraPosition)
-            {
-                cameraNode.Translate(Vector3(0, 0, -cameraBaseSpeed) * -input.mouseMoveWheel*20 * timeStep *
-                speedMultiplier);
-            }
-            else
-            {
-                float zoom = camera.zoom + -input.mouseMoveWheel *.1 * speedMultiplier;
-                camera.zoom = Clamp(zoom, .1, 30);
-            }
-        }
-        else if (hotKeyMode == HOTKEYS_MODE_BLENDER) 
-        {
-            if (mouseWheelCameraPosition && !camera.orthographic )
-            {   
-                if (input.keyDown[KEY_LSHIFT])
-                    cameraNode.Translate(Vector3(0, -cameraBaseSpeed, 0) * -input.mouseMoveWheel*5* timeStep * speedMultiplier);
-                else if (input.keyDown[KEY_LCTRL])
-                    cameraNode.Translate(Vector3(-cameraBaseSpeed,0, 0) * -input.mouseMoveWheel*20 * timeStep * speedMultiplier);
-                else
-                    cameraNode.Translate(Vector3(0, 0, -cameraBaseSpeed) * -input.mouseMoveWheel*20 * timeStep * speedMultiplier);
-            }
-            else
-            {   
-                if (input.keyDown[KEY_LSHIFT])
-                    cameraNode.Translate(Vector3(0, -cameraBaseSpeed, 0) * -input.mouseMoveWheel*5* timeStep * speedMultiplier);
-                else if (input.keyDown[KEY_LCTRL])
-                    cameraNode.Translate(Vector3(-cameraBaseSpeed,0, 0) * -input.mouseMoveWheel*20 * timeStep * speedMultiplier);
-                else 
-                {
-                    float zoom = camera.zoom + -input.mouseMoveWheel *.1 * speedMultiplier;
-                    camera.zoom = Clamp(zoom, .1, 30);
-                }
-            }
-        }
-        
-    }
-
-
-    if (input.keyDown[KEY_HOME])
-    {
-        if (selectedNodes.length > 0 || selectedComponents.length > 0)
-        {
-            Quaternion q = Quaternion(activeViewport.cameraPitch, activeViewport.cameraYaw, 0);
-            Vector3 centerPoint = SelectedNodesCenterPoint();
-            Vector3 d = cameraNode.worldPosition - centerPoint;
-            cameraNode.worldPosition = centerPoint - q * Vector3(0.0, 0.0,10);
-        }
-    }
-    
-    // Rotate/orbit/pan camera
-    bool changeCamViewButton = false;
-    
-    if ( hotKeyMode == HOTKEYS_MODE_STANDARD) 
-        changeCamViewButton = input.mouseButtonDown[MOUSEB_RIGHT] || input.mouseButtonDown[MOUSEB_MIDDLE];
-    else if (hotKeyMode == HOTKEYS_MODE_BLENDER) 
-    {  
-        changeCamViewButton = input.mouseButtonDown[MOUSEB_MIDDLE] || cameraFlyMode;
-        
-        if (input.mouseButtonPress[MOUSEB_RIGHT] || input.keyDown[KEY_ESC]) 
-            cameraFlyMode = false;
-    }
-    
-    if (changeCamViewButton)
-    {
-        SetMouseLock();
-
-        IntVector2 mouseMove = input.mouseMove;
-        if (mouseMove.x != 0 || mouseMove.y != 0)
-        {
-            bool panTheCamera = false;
-            if(mmbPanMode || (hotKeyMode == HOTKEYS_MODE_BLENDER))
-                if ( hotKeyMode == HOTKEYS_MODE_STANDARD) 
-                    panTheCamera = !(changeCamViewButton && input.keyDown[KEY_LSHIFT]);
-                else if (hotKeyMode == HOTKEYS_MODE_BLENDER && cameraFlyMode == true )
-                    panTheCamera = false;
-            else
-                panTheCamera = (changeCamViewButton && input.keyDown[KEY_LSHIFT]);
-
-            if (panTheCamera)
-                cameraNode.Translate(Vector3(-mouseMove.x, mouseMove.y, 0) * timeStep * cameraBaseSpeed * 0.5);
-            else
-            {
-                activeViewport.cameraYaw += mouseMove.x * cameraBaseRotationSpeed;
-                activeViewport.cameraPitch += mouseMove.y * cameraBaseRotationSpeed;
-
-                if (limitRotation)
-                    activeViewport.cameraPitch = Clamp(activeViewport.cameraPitch, -90.0, 90.0);
-
-                Quaternion q = Quaternion(activeViewport.cameraPitch, activeViewport.cameraYaw, 0);
-                cameraNode.rotation = q;
-
-                if ( hotKeyMode == HOTKEYS_MODE_STANDARD)
-                { 
-                    if (input.mouseButtonDown[MOUSEB_MIDDLE] && (selectedNodes.length > 0 || selectedComponents.length > 0))
-                    {                        
-                        Vector3 centerPoint = SelectedNodesCenterPoint();
-                        Vector3 d = cameraNode.worldPosition - centerPoint;
-                        cameraNode.worldPosition = centerPoint - q * Vector3(0.0, 0.0, d.length);
-                        orbiting = true;
-                    }    
-                }
-                else if ( hotKeyMode == HOTKEYS_MODE_BLENDER ) 
-                {
-                    if (input.mouseButtonDown[MOUSEB_MIDDLE])
-                    {
-                        Vector3 centerPoint = Vector3(0,0,0);
-                        
-                        if ((selectedNodes.length > 0 || selectedComponents.length > 0))
-                            centerPoint = SelectedNodesCenterPoint();
-                        else
-                            centerPoint = lastSelectedNodesCenterPoint;
-                            
-                        Vector3 d = cameraNode.worldPosition - centerPoint;
-                        cameraNode.worldPosition = centerPoint - q * Vector3(0.0, 0.0, d.length);
-                        orbiting = true;
-                    }
-                }
-            }
-        }
-    }
-    else
-        ReleaseMouseLock();
-
-    if (orbiting && !input.mouseButtonDown[MOUSEB_MIDDLE])
-        orbiting = false;
-
-    // Move/rotate/scale object
-    if (!editNodes.empty && editMode != EDIT_SELECT && input.keyDown[KEY_LCTRL])
-    {
-        Vector3 adjust(0, 0, 0);
-        if (input.keyDown[KEY_UP])
-            adjust.z = 1;
-        if (input.keyDown[KEY_DOWN])
-            adjust.z = -1;
-        if (input.keyDown[KEY_LEFT])
-            adjust.x = -1;
-        if (input.keyDown[KEY_RIGHT])
-            adjust.x = 1;
-        if (input.keyDown[KEY_PAGEUP])
-            adjust.y = 1;
-        if (input.keyDown[KEY_PAGEDOWN])
-            adjust.y = -1;
-        if (editMode == EDIT_SCALE)
-        {
-            if (input.keyDown[KEY_KP_PLUS])
-                adjust = Vector3(1, 1, 1);
-            if (input.keyDown[KEY_KP_MINUS])
-                adjust = Vector3(-1, -1, -1);
-        }
-
-        if (adjust == Vector3(0, 0, 0))
-            return;
-
-        bool moved = false;
-        adjust *= timeStep * 10;
-
-        switch (editMode)
-        {
-        case EDIT_MOVE:
-            if (!moveSnap)
-                moved = MoveNodes(adjust * moveStep);
-            break;
-
-        case EDIT_ROTATE:
-            if (!rotateSnap)
-                moved = RotateNodes(adjust * rotateStep);
-            break;
-
-        case EDIT_SCALE:
-            if (!scaleSnap)
-                moved = ScaleNodes(adjust * scaleStep);
-            break;
-        }
-
-        if (moved)
-            UpdateNodeAttributes();
-    }
-
-    // If not dragging
-    if (resizingBorder == 0)
-    {
-        UIElement@ uiElement = ui.GetElementAt(ui.cursorPosition);
-        if (uiElement !is null && uiElement.vars.Contains("VIEWMODE"))
-        {
-            setViewportCursor = uiElement.vars["VIEWMODE"].GetUInt();
-            if (input.mouseButtonDown[MOUSEB_LEFT])
-                resizingBorder = setViewportCursor;
-        }
-    }
-}
-
-void SteppedObjectManipulation(int key)
-{
-    if (editNodes.empty || editMode == EDIT_SELECT)
-        return;
-
-    // Do not react in non-snapped mode, because that is handled in frame update
-    if (editMode == EDIT_MOVE && !moveSnap)
-        return;
-    if (editMode == EDIT_ROTATE && !rotateSnap)
-        return;
-    if (editMode == EDIT_SCALE && !scaleSnap)
-        return;
-
-    Vector3 adjust(0, 0, 0);
-    if (key == KEY_UP)
-        adjust.z = 1;
-    if (key == KEY_DOWN)
-        adjust.z = -1;
-    if (key == KEY_LEFT)
-        adjust.x = -1;
-    if (key == KEY_RIGHT)
-        adjust.x = 1;
-    if (key == KEY_PAGEUP)
-        adjust.y = 1;
-    if (key == KEY_PAGEDOWN)
-        adjust.y = -1;
-    if (editMode == EDIT_SCALE)
-    {
-        if (key == KEY_KP_PLUS)
-            adjust = Vector3(1, 1, 1);
-        if (key == KEY_KP_MINUS)
-            adjust = Vector3(-1, -1, -1);
-    }
-
-    if (adjust == Vector3(0, 0, 0))
-        return;
-
-    bool moved = false;
-
-    switch (editMode)
-    {
-    case EDIT_MOVE:
-        moved = MoveNodes(adjust);
-        break;
-
-    case EDIT_ROTATE:
-        {
-            float rotateStepScaled = rotateStep * snapScale;
-            moved = RotateNodes(adjust * rotateStepScaled);
-        }
-        break;
-
-    case EDIT_SCALE:
-        {
-            float scaleStepScaled = scaleStep * snapScale;
-            moved = ScaleNodes(adjust * scaleStepScaled);
-        }
-        break;
-    }
-
-    if (moved)
-        UpdateNodeAttributes();
-}
-
-void HandlePostRenderUpdate()
-{
-    DebugRenderer@ debug = editorScene.debugRenderer;
-    if (debug is null || orbiting)
-        return;
-
-    // Visualize the currently selected nodes
-    for (uint i = 0; i < selectedNodes.length; ++i)
-        DrawNodeDebug(selectedNodes[i], debug);
-
-    // Visualize the currently selected components
-    for (uint i = 0; i < selectedComponents.length; ++i)
-        selectedComponents[i].DrawDebugGeometry(debug, false);
-
-    // Visualize the currently selected UI-elements
-    for (uint i = 0; i < selectedUIElements.length; ++i)
-        ui.DebugDraw(selectedUIElements[i]);
-
-    if (renderingDebug)
-        renderer.DrawDebugGeometry(false);
-    if (physicsDebug && editorScene.physicsWorld !is null)
-        editorScene.physicsWorld.DrawDebugGeometry(true);
-    if (octreeDebug && editorScene.octree !is null)
-        editorScene.octree.DrawDebugGeometry(true);
-
-    if (setViewportCursor | resizingBorder > 0)
-    {
-        SetViewportCursor();
-        if (resizingBorder == 0)
-            setViewportCursor = 0;
-    }
-
-    ViewRaycast(false);
-}
-
-void DrawNodeDebug(Node@ node, DebugRenderer@ debug, bool drawNode = true)
-{
-    if (drawNode)
-        debug.AddNode(node, 1.0, false);
-
-    // Exception for the scene to avoid bringing the editor to its knees: drawing either the whole hierarchy or the subsystem-
-    // components can have a large performance hit. Also do not draw terrain child nodes due to their large amount
-    // (TerrainPatch component itself draws nothing as debug geometry)
-    if (node !is editorScene && node.GetComponent("Terrain") is null)
-    {
-        for (uint j = 0; j < node.numComponents; ++j)
-            node.components[j].DrawDebugGeometry(debug, false);
-
-        // To avoid cluttering the view, do not draw the node axes for child nodes
-        for (uint k = 0; k < node.numChildren; ++k)
-            DrawNodeDebug(node.children[k], debug, false);
-    }
-}
-
-void ViewMouseMove()
-{
-    // setting mouse position based on mouse position
-    if (ui.IsDragging()) { }
-    else if (ui.focusElement !is null || input.mouseButtonDown[MOUSEB_LEFT|MOUSEB_MIDDLE|MOUSEB_RIGHT])
-        return;
-
-    IntVector2 pos = ui.cursor.position;
-    for (uint i = 0; i < viewports.length; ++i)
-    {
-        ViewportContext@ vc = viewports[i];
-        if (vc !is activeViewport && vc.viewport.rect.IsInside(pos) == INSIDE)
-            SetActiveViewport(vc);
-    }
-}
-
-void ViewMouseClick()
-{
-    ViewRaycast(true);
-}
-
-Ray GetActiveViewportCameraRay()
-{
-    IntRect view = activeViewport.viewport.rect;
-    return camera.GetScreenRay(
-        float(ui.cursorPosition.x - view.left) / view.width,
-        float(ui.cursorPosition.y - view.top) / view.height
-    );
-}
-
-void ViewMouseClickEnd()
-{
-    // checks to close open popup windows
-    IntVector2 pos = ui.cursorPosition;
-    if (contextMenu !is null && contextMenu.enabled)
-    {
-        if (contextMenuActionWaitFrame)
-            contextMenuActionWaitFrame = false;
-        else
-        {
-            if (!contextMenu.IsInside(pos, true))
-                CloseContextMenu();
-        }
-    }
-    if (quickMenu !is null && quickMenu.enabled)
-    {
-        bool enabled = quickMenu.IsInside(pos, true);
-        quickMenu.enabled = enabled;
-        quickMenu.visible = enabled;
-    }
-}
-
-void ViewRaycast(bool mouseClick)
-{
-    // Ignore if UI has modal element
-    if (ui.HasModalElement())
-        return;
-
-    // Ignore if mouse is grabbed by other operation
-    if (input.mouseGrabbed)
-        return;
-
-    IntVector2 pos = ui.cursorPosition;
-    UIElement@ elementAtPos = ui.GetElementAt(pos, pickMode != PICK_UI_ELEMENTS);
-    if (editMode == EDIT_SPAWN)
-    {
-        if(mouseClick && input.mouseButtonPress[MOUSEB_LEFT] && elementAtPos is null)
-            SpawnObject();
-        return;
-    }
-
-    // Do not raycast / change selection if hovering over the gizmo
-    if (IsGizmoSelected())
-        return;
-
-    DebugRenderer@ debug = editorScene.debugRenderer;
-
-    if (pickMode == PICK_UI_ELEMENTS)
-    {
-        bool leftClick = mouseClick && input.mouseButtonPress[MOUSEB_LEFT];
-        bool multiselect = input.qualifierDown[QUAL_CTRL];
-
-        // Only interested in user-created UI elements
-        if (elementAtPos !is null && elementAtPos !is editorUIElement && elementAtPos.GetElementEventSender() is editorUIElement)
-        {
-            ui.DebugDraw(elementAtPos);
-
-            if (leftClick)
-                SelectUIElement(elementAtPos, multiselect);
-        }
-        // If clicked on emptiness in non-multiselect mode, clear the selection
-        else if (leftClick && !multiselect && ui.GetElementAt(pos) is null)
-            hierarchyList.ClearSelection();
-
-        return;
-    }
-
-    // Do not raycast / change selection if hovering over a UI element when not in PICK_UI_ELEMENTS Mode
-    if (elementAtPos !is null)
-        return;
-
-    Ray cameraRay = GetActiveViewportCameraRay();
-    Component@ selectedComponent;
-
-    if (pickMode < PICK_RIGIDBODIES)
-    {
-        if (editorScene.octree is null)
-            return;
-
-        RayQueryResult result = editorScene.octree.RaycastSingle(cameraRay, RAY_TRIANGLE, camera.farClip,
-            pickModeDrawableFlags[pickMode], 0x7fffffff);
-        if (result.drawable !is null)
-        {
-            Drawable@ drawable = result.drawable;
-            // If selecting a terrain patch, select the parent terrain instead
-            if (drawable.typeName != "TerrainPatch")
-            {
-                selectedComponent = drawable;
-                if (debug !is null)
-                {
-                    debug.AddNode(drawable.node, 1.0, false);
-                    drawable.DrawDebugGeometry(debug, false);
-                }
-            }
-            else if (drawable.node.parent !is null)
-                selectedComponent = drawable.node.parent.GetComponent("Terrain");
-        }
-    }
-    else
-    {
-        if (editorScene.physicsWorld is null)
-            return;
-
-        // If we are not running the actual physics update, refresh collisions before raycasting
-        if (!runUpdate)
-            editorScene.physicsWorld.UpdateCollisions();
-
-        PhysicsRaycastResult result = editorScene.physicsWorld.RaycastSingle(cameraRay, camera.farClip);
-        if (result.body !is null)
-        {
-            RigidBody@ body = result.body;
-            if (debug !is null)
-            {
-                debug.AddNode(body.node, 1.0, false);
-                body.DrawDebugGeometry(debug, false);
-            }
-            selectedComponent = body;
-        }
-    }
-    
-    bool multiselect = false;
-    bool componentSelectQualifier = false;
-    bool mouseButtonPressRL = false;
-    
-    if (hotKeyMode == HOTKEYS_MODE_STANDARD) 
-    {
-        mouseButtonPressRL = input.mouseButtonPress[MOUSEB_LEFT];
-        componentSelectQualifier = input.qualifierDown[QUAL_SHIFT];
-        multiselect = input.qualifierDown[QUAL_CTRL];
-    }
-    else if ( hotKeyMode == HOTKEYS_MODE_BLENDER ) 
-    {
-        mouseButtonPressRL = input.mouseButtonPress[MOUSEB_RIGHT];
-        componentSelectQualifier = input.qualifierDown[QUAL_CTRL];
-        multiselect = input.qualifierDown[QUAL_SHIFT];
-    }
-    
-    if (mouseClick && mouseButtonPressRL)
-    {
-       
-        
-        if (selectedComponent !is null)
-        {
-            if (componentSelectQualifier)
-            {
-                // If we are selecting components, but have nodes in existing selection, do not multiselect to prevent confusion
-                if (!selectedNodes.empty)
-                    multiselect = false;
-                SelectComponent(selectedComponent, multiselect);
-            }
-            else
-            {
-                // If we are selecting nodes, but have components in existing selection, do not multiselect to prevent confusion
-                if (!selectedComponents.empty)
-                    multiselect = false;
-                SelectNode(selectedComponent.node, multiselect);
-            }
-        }
-        else
-        {
-            // If clicked on emptiness in non-multiselect mode, clear the selection
-            if (!multiselect)
-               SelectComponent(null, false);
-        }
-    }
-}
-
-Vector3 GetNewNodePosition()
-{
-    if (newNodeMode == NEW_NODE_IN_CENTER)
-        return Vector3(0, 0, 0);
-    if (newNodeMode == NEW_NODE_RAYCAST)
-    {
-        Ray cameraRay = camera.GetScreenRay(0.5, 0.5);
-        Vector3 position, normal;
-        if (GetSpawnPosition(cameraRay, camera.farClip, position, normal, 0, false))
-            return position;
-    }
-    return cameraNode.worldPosition + cameraNode.worldRotation * Vector3(0, 0, newNodeDistance);
-}
-
-int GetShadowResolution()
-{
-    if (!renderer.drawShadows)
-        return 0;
-    int level = 1;
-    int res = renderer.shadowMapSize;
-    while (res > 512)
-    {
-        res >>= 1;
-        ++level;
-    }
-    if (level > 3)
-        level = 3;
-
-    return level;
-}
-
-void SetShadowResolution(int level)
-{
-    if (level <= 0)
-    {
-        renderer.drawShadows = false;
-        return;
-    }
-    else
-    {
-        renderer.drawShadows = true;
-        renderer.shadowMapSize = 256 << level;
-    }
-}
-
-void ToggleRenderingDebug()
-{
-    renderingDebug = !renderingDebug;
-}
-
-void TogglePhysicsDebug()
-{
-    physicsDebug = !physicsDebug;
-}
-
-void ToggleOctreeDebug()
-{
-    octreeDebug = !octreeDebug;
-}
-
-bool StopTestAnimation()
-{
-    testAnimState = null;
-    return true;
-}
-
-void LocateNode(Node@ node)
-{
-    if (node is null || node is editorScene)
-        return;
-
-    Vector3 center = node.worldPosition;
-    float distance = newNodeDistance;
-
-    for (uint i = 0; i < node.numComponents; ++i)
-    {
-        // Determine view distance from drawable component's bounding box. Skip skybox, as its box is very large, as well as lights
-        Drawable@ drawable = cast<Drawable>(node.components[i]);
-        if (drawable !is null && cast<Skybox>(drawable) is null && cast<Light>(drawable) is null)
-        {
-            BoundingBox box = drawable.worldBoundingBox;
-            center = box.center;
-            // Ensure the object fits on the screen
-            distance = Max(distance, newNodeDistance + box.size.length);
-            break;
-        }
-    }
-
-    if (distance > viewFarClip)
-        distance = viewFarClip;
-
-    cameraNode.worldPosition = center - cameraNode.worldDirection * distance;
-}
-
-Vector3 SelectedNodesCenterPoint()
-{
-    Vector3 centerPoint;
-    uint count = selectedNodes.length;
-    for (uint i = 0; i < selectedNodes.length; ++i)
-        centerPoint += selectedNodes[i].worldPosition;
-
-    for (uint i = 0; i < selectedComponents.length; ++i)
-    {
-        Drawable@ drawable = cast<Drawable>(selectedComponents[i]);
-        count++;
-        if (drawable !is null)
-            centerPoint += drawable.node.LocalToWorld(drawable.boundingBox.center);
-        else
-            centerPoint += selectedComponents[i].node.worldPosition;
-    }
-
-    if (count > 0) 
-    {
-        lastSelectedNodesCenterPoint = centerPoint / count;
-        return centerPoint / count;
-    }
-    else 
-    {
-        lastSelectedNodesCenterPoint = centerPoint;
-        return centerPoint;
-    }
-}
-
-Vector3 GetScreenCollision(IntVector2 pos)
-{
-    Ray cameraRay = camera.GetScreenRay(float(pos.x) / activeViewport.viewport.rect.width, float(pos.y) / activeViewport.viewport.rect.height);
-    Vector3 res = cameraNode.position + cameraRay.direction * Vector3(0, 0, newNodeDistance);
-
-    bool physicsFound = false;
-    if (editorScene.physicsWorld !is null)
-    {
-        if (!runUpdate)
-            editorScene.physicsWorld.UpdateCollisions();
-
-        PhysicsRaycastResult result = editorScene.physicsWorld.RaycastSingle(cameraRay, camera.farClip);
-
-        if (result.body !is null)
-        {
-            physicsFound = true;
-            result.position;
-        }
-    }
-
-    if (editorScene.octree is null)
-        return res;
-
-    RayQueryResult result = editorScene.octree.RaycastSingle(cameraRay, RAY_TRIANGLE, camera.farClip,
-        DRAWABLE_GEOMETRY, 0x7fffffff);
-
-    if (result.drawable !is null)
-    {
-        // take the closer of the results
-        if (physicsFound && (cameraNode.position - res).length < (cameraNode.position - result.position).length)
-            return res;
-        else
-            return result.position;
-    }
-
-    return res;
-}
-
-Drawable@ GetDrawableAtMousePostion()
-{
-    IntVector2 pos = ui.cursorPosition;
-    Ray cameraRay = camera.GetScreenRay(float(pos.x) / activeViewport.viewport.rect.width, float(pos.y) / activeViewport.viewport.rect.height);
-
-    if (editorScene.octree is null)
-        return null;
-
-    RayQueryResult result = editorScene.octree.RaycastSingle(cameraRay, RAY_TRIANGLE, camera.farClip, DRAWABLE_GEOMETRY, 0x7fffffff);
-
-    return result.drawable;
-}
-
-void HandleBeginViewUpdate(StringHash eventType, VariantMap& eventData)
-{
-    // Hide gizmo and grid from any camera other then active viewport
-    if (eventData["Camera"].GetPtr() !is camera)
-    {
-        if (gizmo !is null)
-            gizmo.viewMask = 0;
-    }
-    if (eventData["Camera"].GetPtr() is previewCamera.Get())
-    {
-        if (grid !is null)
-            grid.viewMask = 0;
-    }
-}
-
-void HandleEndViewUpdate(StringHash eventType, VariantMap& eventData)
-{
-    // Restore gizmo and grid after camera view update
-    if (eventData["Camera"].GetPtr() !is camera)
-    {
-        if (gizmo !is null)
-            gizmo.viewMask = 0x80000000;
-    }
-    if (eventData["Camera"].GetPtr() is previewCamera.Get())
-    {
-        if (grid !is null)
-            grid.viewMask = 0x80000000;
-    }
-}
-
-bool debugWasEnabled = true;
-
-void HandleBeginViewRender(StringHash eventType, VariantMap& eventData)
-{
-    // Hide debug geometry from preview camera
-    if (eventData["Camera"].GetPtr() is previewCamera.Get())
-    {
-        DebugRenderer@ debug = editorScene.GetComponent("DebugRenderer");
-        if (debug !is null)
-        {
-            suppressSceneChanges = true; // Do not want UI update now
-            debugWasEnabled = debug.enabled;
-            debug.enabled = false;
-            suppressSceneChanges = false;
-        }
-    }
-}
-
-void HandleEndViewRender(StringHash eventType, VariantMap& eventData)
-{
-    // Restore debug geometry after preview camera render
-    if (eventData["Camera"].GetPtr() is previewCamera.Get())
-    {
-        DebugRenderer@ debug = editorScene.GetComponent("DebugRenderer");
-        if (debug !is null)
-        {
-            suppressSceneChanges = true; // Do not want UI update now
-            debug.enabled = debugWasEnabled;
-            suppressSceneChanges = false;
-        }
-    }
-}
+// Urho3D editor view & camera functions
+
+WeakHandle previewCamera;
+Node@ cameraNode;
+Camera@ camera;
+
+Node@ gridNode;
+CustomGeometry@ grid;
+
+UIElement@ viewportUI; // holds the viewport ui, convienent for clearing and hiding
+uint setViewportCursor = 0; // used to set cursor in post update
+uint resizingBorder = 0; // current border that is dragging
+uint viewportMode = VIEWPORT_SINGLE;
+int  viewportBorderOffset = 2; // used to center borders over viewport seams,  should be half of width
+int  viewportBorderWidth = 4; // width of a viewport resize border
+IntRect viewportArea; // the area where the editor viewport is. if we ever want to have the viewport not take up the whole screen this abstracts that
+IntRect viewportUIClipBorder = IntRect(27, 60, 0, 0); // used to clip viewport borders, the borders are ugly when going behind the transparent toolbars
+RenderPath@ renderPath; // Renderpath to use on all views
+String renderPathName;
+bool mouseWheelCameraPosition = false;
+bool contextMenuActionWaitFrame = false;
+bool cameraFlyMode = true;
+int hotKeyMode = 0; // used for checking that kind of style manipulation user are prefer ( see HotKeysMode )
+Vector3 lastSelectedNodesCenterPoint = Vector3(0,0,0); // for Blender mode to avoid own origin rotation when no nodes are selected. preserve last center for this
+
+
+const uint VIEWPORT_BORDER_H     = 0x00000001;
+const uint VIEWPORT_BORDER_H1    = 0x00000002;
+const uint VIEWPORT_BORDER_H2    = 0x00000004;
+const uint VIEWPORT_BORDER_V     = 0x00000010;
+const uint VIEWPORT_BORDER_V1    = 0x00000020;
+const uint VIEWPORT_BORDER_V2    = 0x00000040;
+
+const uint VIEWPORT_SINGLE       = 0x00000000;
+const uint VIEWPORT_TOP          = 0x00000100;
+const uint VIEWPORT_BOTTOM       = 0x00000200;
+const uint VIEWPORT_LEFT         = 0x00000400;
+const uint VIEWPORT_RIGHT        = 0x00000800;
+const uint VIEWPORT_TOP_LEFT     = 0x00001000;
+const uint VIEWPORT_TOP_RIGHT    = 0x00002000;
+const uint VIEWPORT_BOTTOM_LEFT  = 0x00004000;
+const uint VIEWPORT_BOTTOM_RIGHT = 0x00008000;
+
+// Combinations for easier testing
+const uint VIEWPORT_BORDER_H_ANY = 0x00000007;
+const uint VIEWPORT_BORDER_V_ANY = 0x00000070;
+const uint VIEWPORT_SPLIT_H      = 0x0000f300;
+const uint VIEWPORT_SPLIT_V      = 0x0000fc00;
+const uint VIEWPORT_SPLIT_HV     = 0x0000f000;
+const uint VIEWPORT_TOP_ANY      = 0x00003300;
+const uint VIEWPORT_BOTTOM_ANY   = 0x0000c200;
+const uint VIEWPORT_LEFT_ANY     = 0x00005400;
+const uint VIEWPORT_RIGHT_ANY    = 0x0000c800;
+const uint VIEWPORT_QUAD         = 0x0000f000;
+
+enum HotKeysMode
+{
+    HOTKEYS_MODE_STANDARD = 0,
+    HOTKEYS_MODE_BLENDER
+}
+
+enum EditMode
+{
+    EDIT_MOVE = 0,
+    EDIT_ROTATE,
+    EDIT_SCALE,
+    EDIT_SELECT,
+    EDIT_SPAWN
+}
+
+enum AxisMode
+{
+    AXIS_WORLD = 0,
+    AXIS_LOCAL
+}
+
+enum SnapScaleMode
+{
+    SNAP_SCALE_FULL = 0,
+    SNAP_SCALE_HALF,
+    SNAP_SCALE_QUARTER
+}
+
+// Holds info about a viewport such as camera settings and splits up shared resources
+class ViewportContext
+{
+    float cameraYaw = 0;
+    float cameraPitch = 0;
+    Camera@ camera;
+    Node@ cameraNode;
+    SoundListener@ soundListener;
+    Viewport@ viewport;
+    bool enabled = false;
+    uint index = 0;
+    uint viewportId = 0;
+    UIElement@ viewportContextUI;
+    UIElement@ statusBar;
+    Text@ cameraPosText;
+
+    Window@ settingsWindow;
+    LineEdit@ cameraPosX;
+    LineEdit@ cameraPosY;
+    LineEdit@ cameraPosZ;
+    LineEdit@ cameraRotX;
+    LineEdit@ cameraRotY;
+    LineEdit@ cameraRotZ;
+    LineEdit@ cameraZoom;
+    LineEdit@ cameraOrthoSize;
+    CheckBox@ cameraOrthographic;
+
+    ViewportContext(IntRect viewRect, uint index_, uint viewportId_)
+    {
+        cameraNode = Node();
+        camera = cameraNode.CreateComponent("Camera");
+        camera.fillMode = fillMode;
+        soundListener = cameraNode.CreateComponent("SoundListener");
+        viewport = Viewport(editorScene, camera, viewRect, renderPath);
+        index = index_;
+        viewportId = viewportId_;
+        camera.viewMask = 0xffffffff; // It's easier to only have 1 gizmo active this viewport is shared with the gizmo
+    }
+
+    void ResetCamera()
+    {
+        cameraNode.position = Vector3(0, 5, -10);
+        // Look at the origin so user can see the scene.
+        cameraNode.rotation = Quaternion(Vector3(0, 0, 1), -cameraNode.position);
+        ReacquireCameraYawPitch();
+        UpdateSettingsUI();
+    }
+
+    void ReacquireCameraYawPitch()
+    {
+        cameraYaw = cameraNode.rotation.yaw;
+        cameraPitch = cameraNode.rotation.pitch;
+    }
+
+    void CreateViewportContextUI()
+    {
+        Font@ font = cache.GetResource("Font", "Fonts/Anonymous Pro.ttf");
+
+        viewportContextUI = UIElement();
+        viewportUI.AddChild(viewportContextUI);
+        viewportContextUI.SetPosition(viewport.rect.left, viewport.rect.top);
+        viewportContextUI.SetFixedSize(viewport.rect.width, viewport.rect.height);
+        viewportContextUI.clipChildren = true;
+
+        statusBar = BorderImage("ToolBar");
+        statusBar.style = "EditorToolBar";
+        viewportContextUI.AddChild(statusBar);
+
+        statusBar.SetLayout(LM_HORIZONTAL);
+        statusBar.SetAlignment(HA_LEFT, VA_BOTTOM);
+        statusBar.layoutSpacing = 4;
+        statusBar.opacity = uiMaxOpacity;
+
+        Button@ settingsButton = CreateSmallToolBarButton("Settings");
+        statusBar.AddChild(settingsButton);
+
+        cameraPosText = Text();
+        statusBar.AddChild(cameraPosText);
+
+        cameraPosText.SetFont(font, 11);
+        cameraPosText.color = Color(1, 1, 0);
+        cameraPosText.textEffect = TE_SHADOW;
+        cameraPosText.priority = -100;
+
+        settingsWindow = LoadEditorUI("UI/EditorViewport.xml");
+        settingsWindow.opacity = uiMaxOpacity;
+        settingsWindow.visible = false;
+        viewportContextUI.AddChild(settingsWindow);
+
+        cameraPosX = settingsWindow.GetChild("PositionX", true);
+        cameraPosY = settingsWindow.GetChild("PositionY", true);
+        cameraPosZ = settingsWindow.GetChild("PositionZ", true);
+        cameraRotX = settingsWindow.GetChild("RotationX", true);
+        cameraRotY = settingsWindow.GetChild("RotationY", true);
+        cameraRotZ = settingsWindow.GetChild("RotationZ", true);
+        cameraOrthographic = settingsWindow.GetChild("Orthographic", true);
+        cameraZoom = settingsWindow.GetChild("Zoom", true);
+        cameraOrthoSize = settingsWindow.GetChild("OrthoSize", true);
+
+        SubscribeToEvent(cameraPosX, "TextChanged", "HandleSettingsLineEditTextChange");
+        SubscribeToEvent(cameraPosY, "TextChanged", "HandleSettingsLineEditTextChange");
+        SubscribeToEvent(cameraPosZ, "TextChanged", "HandleSettingsLineEditTextChange");
+        SubscribeToEvent(cameraRotX, "TextChanged", "HandleSettingsLineEditTextChange");
+        SubscribeToEvent(cameraRotY, "TextChanged", "HandleSettingsLineEditTextChange");
+        SubscribeToEvent(cameraRotZ, "TextChanged", "HandleSettingsLineEditTextChange");
+        SubscribeToEvent(cameraZoom, "TextChanged", "HandleSettingsLineEditTextChange");
+        SubscribeToEvent(cameraOrthoSize, "TextChanged", "HandleSettingsLineEditTextChange");
+        SubscribeToEvent(cameraOrthographic, "Toggled", "HandleOrthographicToggled");
+
+        SubscribeToEvent(settingsButton, "Released", "ToggleViewportSettingsWindow");
+        SubscribeToEvent(settingsWindow.GetChild("ResetCamera", true), "Released", "ResetCamera");
+        SubscribeToEvent(settingsWindow.GetChild("CopyTransform", true), "Released", "HandleCopyTransformClicked");
+        SubscribeToEvent(settingsWindow.GetChild("CloseButton", true), "Released", "CloseViewportSettingsWindow");
+        SubscribeToEvent(settingsWindow.GetChild("Refresh", true), "Released", "UpdateSettingsUI");
+        HandleResize();
+    }
+
+    void HandleResize()
+    {
+        viewportContextUI.SetPosition(viewport.rect.left, viewport.rect.top);
+        viewportContextUI.SetFixedSize(viewport.rect.width, viewport.rect.height);
+        if (viewport.rect.left < 34)
+        {
+            statusBar.layoutBorder = IntRect(34 - viewport.rect.left, 4, 4, 8);
+            IntVector2 pos = settingsWindow.position;
+            pos.x = 32 - viewport.rect.left;
+            settingsWindow.position = pos;
+        }
+        else
+        {
+            statusBar.layoutBorder = IntRect(8, 4, 4, 8);
+            IntVector2 pos = settingsWindow.position;
+            pos.x = 5;
+            settingsWindow.position = pos;
+        }
+
+        statusBar.SetFixedSize(viewport.rect.width, 22);
+    }
+
+    void ToggleOrthographic()
+    {
+        SetOrthographic(!camera.orthographic);
+    }
+
+    void SetOrthographic(bool orthographic)
+    {
+        camera.orthographic = orthographic;
+        UpdateSettingsUI();
+    }
+
+    void Update(float timeStep)
+    {
+        Vector3 cameraPos = cameraNode.position;
+        String xText(cameraPos.x);
+        String yText(cameraPos.y);
+        String zText(cameraPos.z);
+        xText.Resize(8);
+        yText.Resize(8);
+        zText.Resize(8);
+
+        cameraPosText.text = String(
+            "Pos: " + xText + " " + yText + " " + zText +
+            " Zoom: " + camera.zoom);
+
+        cameraPosText.size = cameraPosText.minSize;
+    }
+
+    void ToggleViewportSettingsWindow()
+    {
+        if (settingsWindow.visible)
+            CloseViewportSettingsWindow();
+        else
+            OpenViewportSettingsWindow();
+    }
+
+    void OpenViewportSettingsWindow()
+    {
+        UpdateSettingsUI();
+        /* settingsWindow.position = */
+        settingsWindow.visible = true;
+        settingsWindow.BringToFront();
+    }
+
+    void CloseViewportSettingsWindow()
+    {
+        settingsWindow.visible = false;
+    }
+
+    void UpdateSettingsUI()
+    {
+        cameraPosX.text = String(Floor(cameraNode.position.x * 1000) / 1000);
+        cameraPosY.text = String(Floor(cameraNode.position.y * 1000) / 1000);
+        cameraPosZ.text = String(Floor(cameraNode.position.z * 1000) / 1000);
+        cameraRotX.text = String(Floor(cameraNode.rotation.pitch * 1000) / 1000);
+        cameraRotY.text = String(Floor(cameraNode.rotation.yaw * 1000) / 1000);
+        cameraRotZ.text = String(Floor(cameraNode.rotation.roll * 1000) / 1000);
+        cameraZoom.text = String(Floor(camera.zoom * 1000) / 1000);
+        cameraOrthoSize.text = String(Floor(camera.orthoSize * 1000) / 1000);
+        cameraOrthographic.checked = camera.orthographic;
+    }
+
+    void HandleOrthographicToggled(StringHash eventType, VariantMap& eventData)
+    {
+        SetOrthographic(cameraOrthographic.checked);
+    }
+
+    void HandleSettingsLineEditTextChange(StringHash eventType, VariantMap& eventData)
+    {
+        LineEdit@ element = eventData["Element"].GetPtr();
+        if (element.text == "")
+            return;
+
+        if (element is cameraRotX ||  element is cameraRotY || element is cameraRotZ)
+        {
+            Vector3 euler = cameraNode.rotation.eulerAngles;
+            if (element is cameraRotX)
+                euler.x = element.text.ToFloat();
+            else if (element is cameraRotY)
+                euler.y = element.text.ToFloat();
+            else if (element is cameraRotZ)
+                euler.z = element.text.ToFloat();
+
+            cameraNode.rotation = Quaternion(euler);
+        }
+        else if (element is cameraPosX ||  element is cameraPosY || element is cameraPosZ)
+        {
+            Vector3 pos = cameraNode.position;
+            if (element is cameraPosX)
+                pos.x = element.text.ToFloat();
+            else if (element is cameraPosY)
+                pos.y = element.text.ToFloat();
+            else if (element is cameraPosZ)
+                pos.z = element.text.ToFloat();
+
+            cameraNode.position = pos;
+        }
+        else if (element is cameraZoom)
+            camera.zoom = element.text.ToFloat();
+        else if (element is cameraOrthoSize)
+            camera.orthoSize = element.text.ToFloat();
+    }
+    void HandleCopyTransformClicked(StringHash eventType, VariantMap& eventData)
+    {
+        if (editNode !is null)
+        {
+            editNode.position = cameraNode.position;
+            editNode.rotation = cameraNode.rotation;
+        }
+    }
+}
+
+Array<ViewportContext@> viewports;
+ViewportContext@ activeViewport;
+
+Text@ editorModeText;
+Text@ renderStatsText;
+
+EditMode editMode = EDIT_MOVE;
+AxisMode axisMode = AXIS_WORLD;
+FillMode fillMode = FILL_SOLID;
+SnapScaleMode snapScaleMode = SNAP_SCALE_FULL;
+
+float viewNearClip = 0.1;
+float viewFarClip = 1000.0;
+float viewFov = 45.0;
+
+float cameraBaseSpeed = 10;
+float cameraBaseRotationSpeed = 0.2;
+float cameraShiftSpeedMultiplier = 5;
+float moveStep = 0.5;
+float rotateStep = 5;
+float scaleStep = 0.1;
+float snapScale = 1.0;
+bool limitRotation = false;
+bool moveSnap = false;
+bool rotateSnap = false;
+bool scaleSnap = false;
+bool renderingDebug = false;
+bool physicsDebug = false;
+bool octreeDebug = false;
+int pickMode = PICK_GEOMETRIES;
+bool orbiting = false;
+
+enum MouseOrbitMode
+{
+    ORBIT_RELATIVE = 0,
+    ORBIT_WRAP
+}
+
+bool toggledMouseLock = false;
+int mouseOrbitMode = ORBIT_RELATIVE;
+bool mmbPanMode = false;
+
+enum NewNodeMode
+{
+    NEW_NODE_CAMERA_DIST = 0,
+    NEW_NODE_IN_CENTER,
+    NEW_NODE_RAYCAST
+}
+
+float newNodeDistance = 20;
+int newNodeMode = NEW_NODE_CAMERA_DIST;
+
+bool showGrid = true;
+bool grid2DMode = false;
+uint gridSize = 16;
+uint gridSubdivisions = 3;
+float gridScale = 8.0;
+Color gridColor(0.1, 0.1, 0.1);
+Color gridSubdivisionColor(0.05, 0.05, 0.05);
+Color gridXColor(0.5, 0.1, 0.1);
+Color gridYColor(0.1, 0.5, 0.1);
+Color gridZColor(0.1, 0.1, 0.5);
+
+Array<int> pickModeDrawableFlags = {
+    DRAWABLE_GEOMETRY,
+    DRAWABLE_LIGHT,
+    DRAWABLE_ZONE
+};
+
+Array<String> editModeText = {
+    "Move",
+    "Rotate",
+    "Scale",
+    "Select",
+    "Spawn"
+};
+
+Array<String> axisModeText = {
+    "World",
+    "Local"
+};
+
+Array<String> pickModeText = {
+    "Geometries",
+    "Lights",
+    "Zones",
+    "Rigidbodies",
+    "UI-elements"
+};
+
+Array<String> fillModeText = {
+    "Solid",
+    "Wire",
+    "Point"
+};
+
+void SetRenderPath(const String&in newRenderPathName)
+{
+    renderPath = null;
+    renderPathName = newRenderPathName.Trimmed();
+
+    if (renderPathName.length > 0)
+    {
+        File@ file = cache.GetFile(renderPathName);
+        if (file !is null)
+        {
+            XMLFile@ xml = XMLFile();
+            if (xml.Load(file))
+            {
+                renderPath = RenderPath();
+                if (!renderPath.Load(xml))
+                    renderPath = null;
+            }
+        }
+    }
+    
+    // If renderPath is null, the engine default will be used
+    for (uint i = 0; i < renderer.numViewports; ++i)
+        renderer.viewports[i].renderPath = renderPath;
+
+    if (materialPreview !is null && materialPreview.viewport !is null)
+        materialPreview.viewport.renderPath = renderPath;
+}
+
+void CreateCamera()
+{
+    // Set the initial viewport rect
+    viewportArea = IntRect(0, 0, graphics.width, graphics.height);
+
+    SetViewportMode(viewportMode);
+    SetActiveViewport(viewports[0]);
+
+    // Note: the camera is not inside the scene, so that it is not listed, and does not get deleted
+    ResetCamera();
+
+    SubscribeToEvent("PostRenderUpdate", "HandlePostRenderUpdate");
+    SubscribeToEvent("UIMouseClick", "ViewMouseClick");
+    SubscribeToEvent("MouseMove", "ViewMouseMove");
+    SubscribeToEvent("UIMouseClickEnd", "ViewMouseClickEnd");
+    SubscribeToEvent("BeginViewUpdate", "HandleBeginViewUpdate");
+    SubscribeToEvent("EndViewUpdate", "HandleEndViewUpdate");
+    SubscribeToEvent("BeginViewRender", "HandleBeginViewRender");
+    SubscribeToEvent("EndViewRender", "HandleEndViewRender");
+
+    // Set initial renderpath if defined
+    SetRenderPath(renderPathName);
+}
+
+// Create any UI associated with changing the editor viewports
+void CreateViewportUI()
+{
+    if (viewportUI is null)
+    {
+        viewportUI = UIElement();
+        ui.root.AddChild(viewportUI);
+    }
+
+    viewportUI.SetFixedSize(viewportArea.width, viewportArea.height);
+    viewportUI.position = IntVector2(viewportArea.top, viewportArea.left);
+    viewportUI.clipChildren = true;
+    viewportUI.clipBorder = viewportUIClipBorder;
+    viewportUI.RemoveAllChildren();
+    viewportUI.priority = -2000;
+
+    Array<BorderImage@> borders;
+
+    IntRect top;
+    IntRect bottom;
+    IntRect left;
+    IntRect right;
+    IntRect topLeft;
+    IntRect topRight;
+    IntRect bottomLeft;
+    IntRect bottomRight;
+
+    for (uint i = 0; i < viewports.length; ++i)
+    {
+        ViewportContext@ vc = viewports[i];
+        vc.CreateViewportContextUI();
+
+        if (vc.viewportId & VIEWPORT_TOP > 0)
+            top = vc.viewport.rect;
+        else if (vc.viewportId & VIEWPORT_BOTTOM > 0)
+            bottom = vc.viewport.rect;
+        else if (vc.viewportId & VIEWPORT_LEFT > 0)
+            left = vc.viewport.rect;
+        else if (vc.viewportId & VIEWPORT_RIGHT > 0)
+            right = vc.viewport.rect;
+        else if (vc.viewportId & VIEWPORT_TOP_LEFT > 0)
+            topLeft = vc.viewport.rect;
+        else if (vc.viewportId & VIEWPORT_TOP_RIGHT > 0)
+            topRight = vc.viewport.rect;
+        else if (vc.viewportId & VIEWPORT_BOTTOM_LEFT > 0)
+            bottomLeft = vc.viewport.rect;
+        else if (vc.viewportId & VIEWPORT_BOTTOM_RIGHT > 0)
+            bottomRight = vc.viewport.rect;
+    }
+
+    // Creates resize borders based on the mode set
+    if (viewportMode == VIEWPORT_QUAD) // independent borders for quad isn't easy
+    {
+        borders.Push(CreateViewportDragBorder(VIEWPORT_BORDER_V, topLeft.right - viewportBorderOffset, topLeft.top, viewportBorderWidth, viewportArea.height));
+        borders.Push(CreateViewportDragBorder(VIEWPORT_BORDER_H, topLeft.left, topLeft.bottom-viewportBorderOffset, viewportArea.width, viewportBorderWidth));
+    }
+    else
+    {
+        // Figures what borders to create based on mode
+        if (viewportMode & (VIEWPORT_LEFT|VIEWPORT_RIGHT) > 0)
+        {
+            borders.Push(
+                viewportMode & VIEWPORT_LEFT > 0 ?
+                    CreateViewportDragBorder(VIEWPORT_BORDER_V, left.right-viewportBorderOffset, left.top, viewportBorderWidth, left.height) :
+                    CreateViewportDragBorder(VIEWPORT_BORDER_V, right.left-viewportBorderOffset, right.top, viewportBorderWidth, right.height)
+                );
+        }
+        else
+        {
+            if (viewportMode & (VIEWPORT_TOP_LEFT|VIEWPORT_TOP_RIGHT) > 0)
+                borders.Push(CreateViewportDragBorder(VIEWPORT_BORDER_V1, topLeft.right-viewportBorderOffset, topLeft.top, viewportBorderWidth, topLeft.height));
+            if (viewportMode & (VIEWPORT_BOTTOM_LEFT|VIEWPORT_BOTTOM_RIGHT) > 0)
+                borders.Push(CreateViewportDragBorder(VIEWPORT_BORDER_V2, bottomLeft.right-viewportBorderOffset, bottomLeft.top, viewportBorderWidth, bottomLeft.height));
+        }
+
+        if (viewportMode & (VIEWPORT_TOP|VIEWPORT_BOTTOM) > 0)
+        {
+            borders.Push(
+                viewportMode & VIEWPORT_TOP > 0 ?
+                    CreateViewportDragBorder(VIEWPORT_BORDER_H, top.left, top.bottom-viewportBorderOffset, top.width, viewportBorderWidth) :
+                    CreateViewportDragBorder(VIEWPORT_BORDER_H, bottom.left, bottom.top-viewportBorderOffset, bottom.width, viewportBorderWidth)
+                );
+        }
+        else
+        {
+            if (viewportMode & (VIEWPORT_TOP_LEFT|VIEWPORT_BOTTOM_LEFT) > 0)
+                borders.Push(CreateViewportDragBorder(VIEWPORT_BORDER_H1, topLeft.left, topLeft.bottom-viewportBorderOffset, topLeft.width, viewportBorderWidth));
+            if (viewportMode & (VIEWPORT_TOP_RIGHT|VIEWPORT_BOTTOM_RIGHT) > 0)
+                borders.Push(CreateViewportDragBorder(VIEWPORT_BORDER_H2, topRight.left, topRight.bottom-viewportBorderOffset, topRight.width, viewportBorderWidth));
+        }
+    }
+}
+
+BorderImage@ CreateViewportDragBorder(uint value, int posX, int posY, int sizeX, int sizeY)
+{
+    BorderImage@ border = BorderImage();
+    viewportUI.AddChild(border);
+    border.name = "border";
+    border.style = "ViewportBorder";
+    border.vars["VIEWMODE"] = value;
+    border.SetFixedSize(sizeX, sizeY); // relevant size gets set by viewport later
+    border.position = IntVector2(posX, posY);
+    border.opacity = uiMaxOpacity;
+    SubscribeToEvent(border, "DragMove", "HandleViewportBorderDragMove");
+    SubscribeToEvent(border, "DragEnd", "HandleViewportBorderDragEnd");
+    return border;
+}
+
+void SetFillMode(FillMode fillMode_)
+{
+    fillMode = fillMode_;
+    for (uint i = 0; i < viewports.length; ++i)
+        viewports[i].camera.fillMode = fillMode_;
+}
+
+
+// Sets the viewport mode
+void SetViewportMode(uint mode = VIEWPORT_SINGLE)
+{
+    // Remember old viewport positions
+    Array<Vector3> cameraPositions;
+    Array<Quaternion> cameraRotations;
+    for (uint i = 0; i < viewports.length; ++i)
+    {
+        cameraPositions.Push(viewports[i].cameraNode.position);
+        cameraRotations.Push(viewports[i].cameraNode.rotation);
+    }
+
+    viewports.Clear();
+    viewportMode = mode;
+
+    // Always have quad a
+    {
+        uint viewport = 0;
+        ViewportContext@ vc = ViewportContext(
+            IntRect(
+                0,
+                0,
+                mode & (VIEWPORT_LEFT|VIEWPORT_TOP_LEFT) > 0 ? viewportArea.width / 2 : viewportArea.width,
+                mode & (VIEWPORT_TOP|VIEWPORT_TOP_LEFT) > 0 ? viewportArea.height / 2 : viewportArea.height),
+            viewports.length + 1,
+            viewportMode & (VIEWPORT_TOP|VIEWPORT_LEFT|VIEWPORT_TOP_LEFT)
+        );
+        viewports.Push(vc);
+    }
+
+    uint topRight = viewportMode & (VIEWPORT_RIGHT|VIEWPORT_TOP_RIGHT);
+    if (topRight > 0)
+    {
+        ViewportContext@ vc = ViewportContext(
+            IntRect(
+                viewportArea.width/2,
+                0,
+                viewportArea.width,
+                mode & VIEWPORT_TOP_RIGHT > 0 ? viewportArea.height / 2 : viewportArea.height),
+            viewports.length + 1,
+            topRight
+        );
+        viewports.Push(vc);
+    }
+
+    uint bottomLeft = viewportMode & (VIEWPORT_BOTTOM|VIEWPORT_BOTTOM_LEFT);
+    if (bottomLeft > 0)
+    {
+        ViewportContext@ vc = ViewportContext(
+            IntRect(
+                0,
+                viewportArea.height / 2,
+                mode & (VIEWPORT_BOTTOM_LEFT) > 0 ? viewportArea.width / 2 : viewportArea.width,
+                viewportArea.height),
+            viewports.length + 1,
+            bottomLeft
+        );
+        viewports.Push(vc);
+    }
+
+    uint bottomRight = viewportMode & (VIEWPORT_BOTTOM_RIGHT);
+    if (bottomRight > 0)
+    {
+        ViewportContext@ vc = ViewportContext(
+            IntRect(
+                viewportArea.width / 2,
+                viewportArea.height / 2,
+                viewportArea.width,
+                viewportArea.height),
+            viewports.length + 1,
+            bottomRight
+        );
+        viewports.Push(vc);
+    }
+
+    renderer.numViewports = viewports.length;
+    for (uint i = 0; i < viewports.length; ++i)
+        renderer.viewports[i] = viewports[i].viewport;
+
+    // Restore camera positions as applicable. Default new viewports to the last camera position
+    if (cameraPositions.length > 0)
+    {
+        for (uint i = 0; i < viewports.length; ++i)
+        {
+            uint src = i;
+            if (src >= cameraPositions.length)
+                src = cameraPositions.length - 1;
+            viewports[i].cameraNode.position = cameraPositions[src];
+            viewports[i].cameraNode.rotation = cameraRotations[src];
+        }
+    }
+
+    ReacquireCameraYawPitch();
+    UpdateViewParameters();
+    UpdateCameraPreview();
+    CreateViewportUI();
+}
+
+// Create a preview viewport if a camera component is selected
+void UpdateCameraPreview()
+{
+    previewCamera = null;
+    StringHash cameraType("Camera");
+
+    for (uint i = 0; i < selectedComponents.length; ++i)
+    {
+        if (selectedComponents[i].type == cameraType)
+        {
+            // Take the first encountered camera
+            previewCamera = selectedComponents[i];
+            break;
+        }
+    }
+    // Also try nodes if not found from components
+    if (previewCamera.Get() is null)
+    {
+        for (uint i = 0; i < selectedNodes.length; ++i)
+        {
+            previewCamera = selectedNodes[i].GetComponent("Camera");
+            if (previewCamera.Get() !is null)
+                break;
+        }
+    }
+
+    // Remove extra viewport if it exists and no camera is selected
+    if (previewCamera.Get() is null)
+    {
+        if (renderer.numViewports > viewports.length)
+            renderer.numViewports = viewports.length;
+    }
+    else
+    {
+        if (renderer.numViewports < viewports.length + 1)
+            renderer.numViewports = viewports.length + 1;
+
+        int previewWidth = graphics.width / 4;
+        int previewHeight = previewWidth * 9 / 16;
+        int previewX = graphics.width - 10 - previewWidth;
+        int previewY = graphics.height - 30 - previewHeight;
+
+        Viewport@ previewView = Viewport();
+        previewView.scene = editorScene;
+        previewView.camera = previewCamera.Get();
+        previewView.rect = IntRect(previewX, previewY, previewX + previewWidth, previewY + previewHeight);
+        previewView.renderPath = renderPath;
+        renderer.viewports[viewports.length] = previewView;
+    }
+}
+
+void HandleViewportBorderDragMove(StringHash eventType, VariantMap& eventData)
+{
+    UIElement@ dragBorder = eventData["Element"].GetPtr();
+    if (dragBorder is null)
+        return;
+
+    uint hPos;
+    uint vPos;
+
+    // Moves border to new cursor position, restricts motion to 1 axis, and keeps borders within view area
+    if (resizingBorder & VIEWPORT_BORDER_V_ANY > 0)
+    {
+        hPos = Clamp(ui.cursorPosition.x, 150, viewportArea.width-150);
+        vPos = dragBorder.position.y;
+        dragBorder.position = IntVector2(hPos, vPos);
+    }
+    if (resizingBorder & VIEWPORT_BORDER_H_ANY > 0)
+    {
+        vPos = Clamp(ui.cursorPosition.y, 150, viewportArea.height-150);
+        hPos = dragBorder.position.x;
+        dragBorder.position = IntVector2(hPos, vPos);
+    }
+
+    // Move all dependent borders
+    Array<UIElement@> borders = viewportUI.GetChildren();
+    for (uint i = 0; i < borders.length; ++i)
+    {
+        BorderImage@ border = borders[i];
+        if (border is null || border is dragBorder || border.name != "border")
+            continue;
+
+        uint borderViewMode = border.vars["VIEWMODE"].GetUInt();
+        if (resizingBorder == VIEWPORT_BORDER_H)
+        {
+            if (borderViewMode == VIEWPORT_BORDER_V1)
+            {
+                border.SetFixedHeight(vPos);
+            }
+            else if (borderViewMode == VIEWPORT_BORDER_V2)
+            {
+                border.position = IntVector2(border.position.x, vPos);
+                border.SetFixedHeight(viewportArea.height - vPos);
+            }
+        }
+        else if (resizingBorder == VIEWPORT_BORDER_V)
+        {
+            if (borderViewMode == VIEWPORT_BORDER_H1)
+            {
+                border.SetFixedWidth(hPos);
+            }
+            else if (borderViewMode == VIEWPORT_BORDER_H2)
+            {
+                border.position = IntVector2(hPos, border.position.y);
+                border.SetFixedWidth(viewportArea.width - hPos);
+            }
+        }
+    }
+}
+
+void HandleViewportBorderDragEnd(StringHash eventType, VariantMap& eventData)
+{
+    // Sets the new viewports by checking all the dependencies
+    Array<UIElement@> children = viewportUI.GetChildren();
+    Array<BorderImage@> borders;
+
+    BorderImage@ borderV;
+    BorderImage@ borderV1;
+    BorderImage@ borderV2;
+    BorderImage@ borderH;
+    BorderImage@ borderH1;
+    BorderImage@ borderH2;
+
+    for (uint i = 0; i < children.length; ++i)
+    {
+        if (children[i].name == "border")
+        {
+            BorderImage@ border = children[i];
+            uint mode = border.vars["VIEWMODE"].GetUInt();
+            if (mode == VIEWPORT_BORDER_V)
+                borderV = border;
+            else if (mode == VIEWPORT_BORDER_V1)
+                borderV1 = border;
+            else if (mode == VIEWPORT_BORDER_V2)
+                borderV2 = border;
+            else if (mode == VIEWPORT_BORDER_H)
+                borderH = border;
+            else if (mode == VIEWPORT_BORDER_H1)
+                borderH1 = border;
+            else if (mode == VIEWPORT_BORDER_H2)
+                borderH2 = border;
+        }
+    }
+
+    IntRect top;
+    IntRect bottom;
+    IntRect left;
+    IntRect right;
+    IntRect topLeft;
+    IntRect topRight;
+    IntRect bottomLeft;
+    IntRect bottomRight;
+
+    for (uint i = 0; i < viewports.length; ++i)
+    {
+        ViewportContext@ vc = viewports[i];
+        if (vc.viewportId & VIEWPORT_TOP > 0)
+            top = vc.viewport.rect;
+        else if (vc.viewportId & VIEWPORT_BOTTOM > 0)
+            bottom = vc.viewport.rect;
+        else if (vc.viewportId & VIEWPORT_LEFT > 0)
+            left = vc.viewport.rect;
+        else if (vc.viewportId & VIEWPORT_RIGHT > 0)
+            right = vc.viewport.rect;
+        else if (vc.viewportId & VIEWPORT_TOP_LEFT > 0)
+            topLeft = vc.viewport.rect;
+        else if (vc.viewportId & VIEWPORT_TOP_RIGHT > 0)
+            topRight = vc.viewport.rect;
+        else if (vc.viewportId & VIEWPORT_BOTTOM_LEFT > 0)
+            bottomLeft = vc.viewport.rect;
+        else if (vc.viewportId & VIEWPORT_BOTTOM_RIGHT > 0)
+            bottomRight = vc.viewport.rect;
+    }
+
+    if (borderV !is null)
+    {
+        if (viewportMode & VIEWPORT_LEFT > 0)
+            left.right = borderV.position.x + viewportBorderOffset;
+        if (viewportMode & VIEWPORT_TOP_LEFT > 0)
+            topLeft.right = borderV.position.x + viewportBorderOffset;
+        if (viewportMode & VIEWPORT_TOP_RIGHT > 0)
+            topRight.left = borderV.position.x + viewportBorderOffset;
+        if (viewportMode & VIEWPORT_RIGHT > 0)
+            right.left = borderV.position.x + viewportBorderOffset;
+        if (viewportMode & VIEWPORT_BOTTOM_LEFT > 0)
+            bottomLeft.right = borderV.position.x + viewportBorderOffset;
+        if (viewportMode & VIEWPORT_BOTTOM_RIGHT > 0)
+            bottomRight.left = borderV.position.x + viewportBorderOffset;
+    }
+    else
+    {
+        if (borderV1 !is null)
+        {
+            if (viewportMode & VIEWPORT_TOP_LEFT > 0)
+                topLeft.right = borderV1.position.x + viewportBorderOffset;
+            if (viewportMode & VIEWPORT_TOP_RIGHT > 0)
+                topRight.left = borderV1.position.x + viewportBorderOffset;
+        }
+        if (borderV2 !is null)
+        {
+            if (viewportMode & VIEWPORT_BOTTOM_LEFT > 0)
+                bottomLeft.right = borderV2.position.x + viewportBorderOffset;
+            if (viewportMode & VIEWPORT_BOTTOM_RIGHT > 0)
+                bottomRight.left = borderV2.position.x + viewportBorderOffset;
+        }
+    }
+
+    if (borderH !is null)
+    {
+        if (viewportMode & VIEWPORT_TOP > 0)
+            top.bottom = borderH.position.y + viewportBorderOffset;
+        if (viewportMode & VIEWPORT_TOP_LEFT > 0)
+            topLeft.bottom = borderH.position.y + viewportBorderOffset;
+        if (viewportMode & VIEWPORT_BOTTOM_LEFT > 0)
+            bottomLeft.top = borderH.position.y + viewportBorderOffset;
+        if (viewportMode & VIEWPORT_BOTTOM > 0)
+            bottom.top = borderH.position.y + viewportBorderOffset;
+        if (viewportMode & VIEWPORT_TOP_RIGHT > 0)
+            topRight.bottom = borderH.position.y + viewportBorderOffset;
+        if (viewportMode & VIEWPORT_BOTTOM_RIGHT > 0)
+            bottomRight.top = borderH.position.y + viewportBorderOffset;
+    }
+    else
+    {
+        if (borderH1 !is null)
+        {
+            if (viewportMode & VIEWPORT_TOP_LEFT > 0)
+                topLeft.bottom = borderH1.position.y+viewportBorderOffset;
+            if (viewportMode & VIEWPORT_BOTTOM_LEFT > 0)
+                bottomLeft.top = borderH1.position.y+viewportBorderOffset;
+        }
+        if (borderH2 !is null)
+        {
+            if (viewportMode & VIEWPORT_TOP_RIGHT > 0)
+                topRight.bottom = borderH2.position.y+viewportBorderOffset;
+            if (viewportMode & VIEWPORT_BOTTOM_RIGHT > 0)
+                bottomRight.top = borderH2.position.y+viewportBorderOffset;
+        }
+    }
+
+    // Applies the calculated changes
+    for (uint i = 0; i < viewports.length; ++i)
+    {
+        ViewportContext@ vc = viewports[i];
+        if (vc.viewportId & VIEWPORT_TOP > 0)
+            vc.viewport.rect = top;
+        else if (vc.viewportId & VIEWPORT_BOTTOM > 0)
+            vc.viewport.rect = bottom;
+        else if (vc.viewportId & VIEWPORT_LEFT > 0)
+            vc.viewport.rect = left;
+        else if (vc.viewportId & VIEWPORT_RIGHT > 0)
+            vc.viewport.rect = right;
+        else if (vc.viewportId & VIEWPORT_TOP_LEFT > 0)
+            vc.viewport.rect = topLeft;
+        else if (vc.viewportId & VIEWPORT_TOP_RIGHT > 0)
+            vc.viewport.rect = topRight;
+        else if (vc.viewportId & VIEWPORT_BOTTOM_LEFT > 0)
+            vc.viewport.rect = bottomLeft;
+        else if (vc.viewportId & VIEWPORT_BOTTOM_RIGHT > 0)
+            vc.viewport.rect = bottomRight;
+        vc.HandleResize();
+    }
+
+    // End drag state
+    resizingBorder = 0;
+    setViewportCursor = 0;
+}
+
+void SetViewportCursor()
+{
+    if (setViewportCursor & VIEWPORT_BORDER_V_ANY > 0)
+        ui.cursor.shape = CS_RESIZEHORIZONTAL;
+    else if (setViewportCursor & VIEWPORT_BORDER_H_ANY > 0)
+        ui.cursor.shape = CS_RESIZEVERTICAL;
+}
+
+void SetActiveViewport(ViewportContext@ context)
+{
+    // Sets the global variables to the current context
+    @cameraNode = context.cameraNode;
+    @camera = context.camera;
+    @audio.listener = context.soundListener;
+
+    // Camera is created before gizmo, this gets called again after UI is created
+    if (gizmo !is null)
+        gizmo.viewMask = camera.viewMask;
+
+    @activeViewport = context;
+
+    // If a mode is changed while in a drag or hovering over a border these can get out of sync
+    resizingBorder = 0;
+    setViewportCursor = 0;
+}
+
+void ResetCamera()
+{
+    for (uint i = 0; i < viewports.length; ++i)
+        viewports[i].ResetCamera();
+}
+
+void ReacquireCameraYawPitch()
+{
+    for (uint i = 0; i < viewports.length; ++i)
+        viewports[i].ReacquireCameraYawPitch();
+}
+
+void UpdateViewParameters()
+{
+    for (uint i = 0; i < viewports.length; ++i)
+    {
+        viewports[i].camera.nearClip = viewNearClip;
+        viewports[i].camera.farClip = viewFarClip;
+        viewports[i].camera.fov = viewFov;
+    }
+}
+
+void CreateGrid()
+{
+    if (gridNode !is null)
+        gridNode.Remove();
+
+    gridNode = Node();
+    grid = gridNode.CreateComponent("CustomGeometry");
+    grid.numGeometries = 1;
+    grid.material = cache.GetResource("Material", "Materials/VColUnlit.xml");
+    grid.viewMask = 0x80000000; // Editor raycasts use viewmask 0x7fffffff
+    grid.occludee = false;
+
+    UpdateGrid();
+}
+
+void HideGrid()
+{
+    if (grid !is null)
+        grid.enabled = false;
+}
+
+void ShowGrid()
+{
+    if (grid !is null)
+    {
+        grid.enabled = true;
+
+        if (editorScene.octree !is null)
+            editorScene.octree.AddManualDrawable(grid);
+    }
+}
+
+void UpdateGrid(bool updateGridGeometry = true)
+{
+    showGrid ? ShowGrid() : HideGrid();
+    gridNode.scale = Vector3(gridScale, gridScale, gridScale);
+
+    if (!updateGridGeometry)
+        return;
+
+    uint size = uint(Floor(gridSize / 2) * 2);
+    float halfSizeScaled = size / 2;
+    float scale = 1.0;
+    uint subdivisionSize = uint(Pow(2.0f, float(gridSubdivisions)));
+
+    if (subdivisionSize > 0)
+    {
+        size *= subdivisionSize;
+        scale /= subdivisionSize;
+    }
+
+    uint halfSize = size / 2;
+
+    grid.BeginGeometry(0, LINE_LIST);
+    float lineOffset = -halfSizeScaled;
+    for (uint i = 0; i <= size; ++i)
+    {
+        bool lineCenter = i == halfSize;
+        bool lineSubdiv = !Equals(Mod(i, subdivisionSize), 0.0);
+
+        if (!grid2DMode)
+        {
+            grid.DefineVertex(Vector3(lineOffset, 0.0, halfSizeScaled));
+            grid.DefineColor(lineCenter ? gridZColor : (lineSubdiv ? gridSubdivisionColor : gridColor));
+            grid.DefineVertex(Vector3(lineOffset, 0.0, -halfSizeScaled));
+            grid.DefineColor(lineCenter ? gridZColor : (lineSubdiv ? gridSubdivisionColor : gridColor));
+
+            grid.DefineVertex(Vector3(-halfSizeScaled, 0.0, lineOffset));
+            grid.DefineColor(lineCenter ? gridXColor : (lineSubdiv ? gridSubdivisionColor : gridColor));
+            grid.DefineVertex(Vector3(halfSizeScaled, 0.0, lineOffset));
+            grid.DefineColor(lineCenter ? gridXColor : (lineSubdiv ? gridSubdivisionColor : gridColor));
+        }
+        else
+        {
+            grid.DefineVertex(Vector3(lineOffset, halfSizeScaled, 0.0));
+            grid.DefineColor(lineCenter ? gridYColor : (lineSubdiv ? gridSubdivisionColor : gridColor));
+            grid.DefineVertex(Vector3(lineOffset, -halfSizeScaled, 0.0));
+            grid.DefineColor(lineCenter ? gridYColor : (lineSubdiv ? gridSubdivisionColor : gridColor));
+
+            grid.DefineVertex(Vector3(-halfSizeScaled, lineOffset, 0.0));
+            grid.DefineColor(lineCenter ? gridXColor : (lineSubdiv ? gridSubdivisionColor : gridColor));
+            grid.DefineVertex(Vector3(halfSizeScaled, lineOffset, 0.0));
+            grid.DefineColor(lineCenter ? gridXColor : (lineSubdiv ? gridSubdivisionColor : gridColor));
+        }
+
+        lineOffset  += scale;
+    }
+    grid.Commit();
+}
+
+void CreateStatsBar()
+{
+    Font@ font = cache.GetResource("Font", "Fonts/Anonymous Pro.ttf");
+
+    editorModeText = Text();
+    ui.root.AddChild(editorModeText);
+    renderStatsText = Text();
+    ui.root.AddChild(renderStatsText);
+
+    if (ui.root.width >= 1200)
+    {
+        SetupStatsBarText(editorModeText, font, 35, 64, HA_LEFT, VA_TOP);
+        SetupStatsBarText(renderStatsText, font, -4, 64, HA_RIGHT, VA_TOP);
+    }
+    else
+    {
+        SetupStatsBarText(editorModeText, font, 35, 64, HA_LEFT, VA_TOP);
+        SetupStatsBarText(renderStatsText, font, 35, 78, HA_LEFT, VA_TOP);
+    }
+}
+
+void SetupStatsBarText(Text@ text, Font@ font, int x, int y, HorizontalAlignment hAlign, VerticalAlignment vAlign)
+{
+    text.position = IntVector2(x, y);
+    text.horizontalAlignment = hAlign;
+    text.verticalAlignment = vAlign;
+    text.SetFont(font, 11);
+    text.color = Color(1, 1, 0);
+    text.textEffect = TE_SHADOW;
+    text.priority = -100;
+}
+
+void UpdateStats(float timeStep)
+{
+    String adding = "";
+    // Todo: add localization
+    if (hotKeyMode == HOTKEYS_MODE_BLENDER)
+       adding = "  CameraFlyMode: " + (cameraFlyMode ? "True" : "False");
+    
+    editorModeText.text = String(
+        localization.Get("Mode: ") + localization.Get(editModeText[editMode]) +
+        localization.Get("  Axis: ") + localization.Get(axisModeText[axisMode]) +
+        localization.Get("  Pick: ") + localization.Get(pickModeText[pickMode]) +
+        localization.Get("  Fill: ") + localization.Get(fillModeText[fillMode]) +
+        localization.Get("  Updates: ") + (runUpdate ? localization.Get("Running") : localization.Get("Paused") + adding));
+
+    renderStatsText.text = String(
+        localization.Get("Tris: ") + renderer.numPrimitives +
+        localization.Get("  Batches: ") + renderer.numBatches +
+        localization.Get("  Lights: ") + renderer.numLights[true] +
+        localization.Get("  Shadowmaps: ") + renderer.numShadowMaps[true] +
+        localization.Get("  Occluders: ") + renderer.numOccluders[true]);
+
+    editorModeText.size = editorModeText.minSize;
+    renderStatsText.size = renderStatsText.minSize;
+}
+
+void UpdateViewports(float timeStep)
+{
+    for(uint i = 0; i < viewports.length; ++i)
+    {
+        ViewportContext@ viewportContext = viewports[i];
+        viewportContext.Update(timeStep);
+    }
+}
+
+void SetMouseMode(bool enable)
+{
+    if (enable)
+    {
+        if (mouseOrbitMode == ORBIT_RELATIVE)
+        {
+            input.mouseMode = MM_RELATIVE;
+            ui.cursor.visible = false;
+        }
+        else if (mouseOrbitMode == ORBIT_WRAP)
+            input.mouseMode = MM_WRAP;
+    }
+    else
+    {
+        input.mouseMode = MM_ABSOLUTE;
+        ui.cursor.visible = true;
+    }
+}
+
+void SetMouseLock()
+{
+    toggledMouseLock = true;
+    SetMouseMode(true);
+    FadeUI();
+}
+
+void ReleaseMouseLock()
+{
+    if (toggledMouseLock)
+    {
+        toggledMouseLock = false;
+        SetMouseMode(false);
+    }
+}
+
+void UpdateView(float timeStep)
+{
+    if (ui.HasModalElement() || ui.focusElement !is null)
+    {
+        ReleaseMouseLock();
+        return;
+    }
+    
+    // Check for camara fly mode
+    if (hotKeyMode == HOTKEYS_MODE_BLENDER )
+        if (input.keyDown[KEY_LSHIFT] && input.keyPress[KEY_F])
+        {
+            cameraFlyMode = !cameraFlyMode;
+        }
+    
+    // Move camera
+    float speedMultiplier = 1.0;
+    if (input.keyDown[KEY_LSHIFT])
+        speedMultiplier = cameraShiftSpeedMultiplier;
+    
+    if (!input.keyDown[KEY_LCTRL])
+    {        
+        if (hotKeyMode == HOTKEYS_MODE_STANDARD ||  (hotKeyMode == HOTKEYS_MODE_BLENDER && cameraFlyMode && !input.keyDown[KEY_LSHIFT]) ) 
+        {
+            if (input.keyDown['W'] || input.keyDown[KEY_UP])
+            {
+                cameraNode.Translate(Vector3(0, 0, cameraBaseSpeed) * timeStep * speedMultiplier);
+                FadeUI();
+            }
+            if (input.keyDown['S'] || input.keyDown[KEY_DOWN])
+            {
+                cameraNode.Translate(Vector3(0, 0, -cameraBaseSpeed) * timeStep * speedMultiplier);
+                FadeUI();
+            }
+            if (input.keyDown['A'] || input.keyDown[KEY_LEFT])
+            {
+                cameraNode.Translate(Vector3(-cameraBaseSpeed, 0, 0) * timeStep * speedMultiplier);
+                FadeUI();
+            }
+            if (input.keyDown['D'] || input.keyDown[KEY_RIGHT])
+            {
+                cameraNode.Translate(Vector3(cameraBaseSpeed, 0, 0) * timeStep * speedMultiplier);
+                FadeUI();
+            }
+            if (input.keyDown['E'] || input.keyDown[KEY_PAGEUP])
+            {
+                cameraNode.Translate(Vector3(0, cameraBaseSpeed, 0) * timeStep * speedMultiplier, TS_WORLD);
+                FadeUI();
+            }
+            if (input.keyDown['Q'] || input.keyDown[KEY_PAGEDOWN])
+            {
+                cameraNode.Translate(Vector3(0, -cameraBaseSpeed, 0) * timeStep * speedMultiplier, TS_WORLD);
+                FadeUI();
+            }
+        } 
+    }
+    
+    if (input.mouseMoveWheel != 0 && ui.GetElementAt(ui.cursor.position) is null)
+    {
+        if ( hotKeyMode == HOTKEYS_MODE_STANDARD) 
+        {
+            if (mouseWheelCameraPosition)
+            {
+                cameraNode.Translate(Vector3(0, 0, -cameraBaseSpeed) * -input.mouseMoveWheel*20 * timeStep *
+                speedMultiplier);
+            }
+            else
+            {
+                float zoom = camera.zoom + -input.mouseMoveWheel *.1 * speedMultiplier;
+                camera.zoom = Clamp(zoom, .1, 30);
+            }
+        }
+        else if (hotKeyMode == HOTKEYS_MODE_BLENDER) 
+        {
+            if (mouseWheelCameraPosition && !camera.orthographic )
+            {   
+                if (input.keyDown[KEY_LSHIFT])
+                    cameraNode.Translate(Vector3(0, -cameraBaseSpeed, 0) * -input.mouseMoveWheel*5* timeStep * speedMultiplier);
+                else if (input.keyDown[KEY_LCTRL])
+                    cameraNode.Translate(Vector3(-cameraBaseSpeed,0, 0) * -input.mouseMoveWheel*20 * timeStep * speedMultiplier);
+                else
+                    cameraNode.Translate(Vector3(0, 0, -cameraBaseSpeed) * -input.mouseMoveWheel*20 * timeStep * speedMultiplier);
+            }
+            else
+            {   
+                if (input.keyDown[KEY_LSHIFT])
+                    cameraNode.Translate(Vector3(0, -cameraBaseSpeed, 0) * -input.mouseMoveWheel*5* timeStep * speedMultiplier);
+                else if (input.keyDown[KEY_LCTRL])
+                    cameraNode.Translate(Vector3(-cameraBaseSpeed,0, 0) * -input.mouseMoveWheel*20 * timeStep * speedMultiplier);
+                else 
+                {
+                    float zoom = camera.zoom + -input.mouseMoveWheel *.1 * speedMultiplier;
+                    camera.zoom = Clamp(zoom, .1, 30);
+                }
+            }
+        }
+        
+    }
+
+
+    if (input.keyDown[KEY_HOME])
+    {
+        if (selectedNodes.length > 0 || selectedComponents.length > 0)
+        {
+            Quaternion q = Quaternion(activeViewport.cameraPitch, activeViewport.cameraYaw, 0);
+            Vector3 centerPoint = SelectedNodesCenterPoint();
+            Vector3 d = cameraNode.worldPosition - centerPoint;
+            cameraNode.worldPosition = centerPoint - q * Vector3(0.0, 0.0,10);
+        }
+    }
+    
+    // Rotate/orbit/pan camera
+    bool changeCamViewButton = false;
+    
+    if ( hotKeyMode == HOTKEYS_MODE_STANDARD) 
+        changeCamViewButton = input.mouseButtonDown[MOUSEB_RIGHT] || input.mouseButtonDown[MOUSEB_MIDDLE];
+    else if (hotKeyMode == HOTKEYS_MODE_BLENDER) 
+    {  
+        changeCamViewButton = input.mouseButtonDown[MOUSEB_MIDDLE] || cameraFlyMode;
+        
+        if (input.mouseButtonPress[MOUSEB_RIGHT] || input.keyDown[KEY_ESC]) 
+            cameraFlyMode = false;
+    }
+    
+    if (changeCamViewButton)
+    {
+        SetMouseLock();
+
+        IntVector2 mouseMove = input.mouseMove;
+        if (mouseMove.x != 0 || mouseMove.y != 0)
+        {
+            bool panTheCamera = false;
+            if(mmbPanMode || (hotKeyMode == HOTKEYS_MODE_BLENDER))
+                if ( hotKeyMode == HOTKEYS_MODE_STANDARD) 
+                    panTheCamera = !(changeCamViewButton && input.keyDown[KEY_LSHIFT]);
+                else if (hotKeyMode == HOTKEYS_MODE_BLENDER && cameraFlyMode == true )
+                    panTheCamera = false;
+            else
+                panTheCamera = (changeCamViewButton && input.keyDown[KEY_LSHIFT]);
+
+            if (panTheCamera)
+                cameraNode.Translate(Vector3(-mouseMove.x, mouseMove.y, 0) * timeStep * cameraBaseSpeed * 0.5);
+            else
+            {
+                activeViewport.cameraYaw += mouseMove.x * cameraBaseRotationSpeed;
+                activeViewport.cameraPitch += mouseMove.y * cameraBaseRotationSpeed;
+
+                if (limitRotation)
+                    activeViewport.cameraPitch = Clamp(activeViewport.cameraPitch, -90.0, 90.0);
+
+                Quaternion q = Quaternion(activeViewport.cameraPitch, activeViewport.cameraYaw, 0);
+                cameraNode.rotation = q;
+
+                if ( hotKeyMode == HOTKEYS_MODE_STANDARD)
+                { 
+                    if (input.mouseButtonDown[MOUSEB_MIDDLE] && (selectedNodes.length > 0 || selectedComponents.length > 0))
+                    {                        
+                        Vector3 centerPoint = SelectedNodesCenterPoint();
+                        Vector3 d = cameraNode.worldPosition - centerPoint;
+                        cameraNode.worldPosition = centerPoint - q * Vector3(0.0, 0.0, d.length);
+                        orbiting = true;
+                    }    
+                }
+                else if ( hotKeyMode == HOTKEYS_MODE_BLENDER ) 
+                {
+                    if (input.mouseButtonDown[MOUSEB_MIDDLE])
+                    {
+                        Vector3 centerPoint = Vector3(0,0,0);
+                        
+                        if ((selectedNodes.length > 0 || selectedComponents.length > 0))
+                            centerPoint = SelectedNodesCenterPoint();
+                        else
+                            centerPoint = lastSelectedNodesCenterPoint;
+                            
+                        Vector3 d = cameraNode.worldPosition - centerPoint;
+                        cameraNode.worldPosition = centerPoint - q * Vector3(0.0, 0.0, d.length);
+                        orbiting = true;
+                    }
+                }
+            }
+        }
+    }
+    else
+        ReleaseMouseLock();
+
+    if (orbiting && !input.mouseButtonDown[MOUSEB_MIDDLE])
+        orbiting = false;
+
+    // Move/rotate/scale object
+    if (!editNodes.empty && editMode != EDIT_SELECT && input.keyDown[KEY_LCTRL])
+    {
+        Vector3 adjust(0, 0, 0);
+        if (input.keyDown[KEY_UP])
+            adjust.z = 1;
+        if (input.keyDown[KEY_DOWN])
+            adjust.z = -1;
+        if (input.keyDown[KEY_LEFT])
+            adjust.x = -1;
+        if (input.keyDown[KEY_RIGHT])
+            adjust.x = 1;
+        if (input.keyDown[KEY_PAGEUP])
+            adjust.y = 1;
+        if (input.keyDown[KEY_PAGEDOWN])
+            adjust.y = -1;
+        if (editMode == EDIT_SCALE)
+        {
+            if (input.keyDown[KEY_KP_PLUS])
+                adjust = Vector3(1, 1, 1);
+            if (input.keyDown[KEY_KP_MINUS])
+                adjust = Vector3(-1, -1, -1);
+        }
+
+        if (adjust == Vector3(0, 0, 0))
+            return;
+
+        bool moved = false;
+        adjust *= timeStep * 10;
+
+        switch (editMode)
+        {
+        case EDIT_MOVE:
+            if (!moveSnap)
+                moved = MoveNodes(adjust * moveStep);
+            break;
+
+        case EDIT_ROTATE:
+            if (!rotateSnap)
+                moved = RotateNodes(adjust * rotateStep);
+            break;
+
+        case EDIT_SCALE:
+            if (!scaleSnap)
+                moved = ScaleNodes(adjust * scaleStep);
+            break;
+        }
+
+        if (moved)
+            UpdateNodeAttributes();
+    }
+
+    // If not dragging
+    if (resizingBorder == 0)
+    {
+        UIElement@ uiElement = ui.GetElementAt(ui.cursorPosition);
+        if (uiElement !is null && uiElement.vars.Contains("VIEWMODE"))
+        {
+            setViewportCursor = uiElement.vars["VIEWMODE"].GetUInt();
+            if (input.mouseButtonDown[MOUSEB_LEFT])
+                resizingBorder = setViewportCursor;
+        }
+    }
+}
+
+void SteppedObjectManipulation(int key)
+{
+    if (editNodes.empty || editMode == EDIT_SELECT)
+        return;
+
+    // Do not react in non-snapped mode, because that is handled in frame update
+    if (editMode == EDIT_MOVE && !moveSnap)
+        return;
+    if (editMode == EDIT_ROTATE && !rotateSnap)
+        return;
+    if (editMode == EDIT_SCALE && !scaleSnap)
+        return;
+
+    Vector3 adjust(0, 0, 0);
+    if (key == KEY_UP)
+        adjust.z = 1;
+    if (key == KEY_DOWN)
+        adjust.z = -1;
+    if (key == KEY_LEFT)
+        adjust.x = -1;
+    if (key == KEY_RIGHT)
+        adjust.x = 1;
+    if (key == KEY_PAGEUP)
+        adjust.y = 1;
+    if (key == KEY_PAGEDOWN)
+        adjust.y = -1;
+    if (editMode == EDIT_SCALE)
+    {
+        if (key == KEY_KP_PLUS)
+            adjust = Vector3(1, 1, 1);
+        if (key == KEY_KP_MINUS)
+            adjust = Vector3(-1, -1, -1);
+    }
+
+    if (adjust == Vector3(0, 0, 0))
+        return;
+
+    bool moved = false;
+
+    switch (editMode)
+    {
+    case EDIT_MOVE:
+        moved = MoveNodes(adjust);
+        break;
+
+    case EDIT_ROTATE:
+        {
+            float rotateStepScaled = rotateStep * snapScale;
+            moved = RotateNodes(adjust * rotateStepScaled);
+        }
+        break;
+
+    case EDIT_SCALE:
+        {
+            float scaleStepScaled = scaleStep * snapScale;
+            moved = ScaleNodes(adjust * scaleStepScaled);
+        }
+        break;
+    }
+
+    if (moved)
+        UpdateNodeAttributes();
+}
+
+void HandlePostRenderUpdate()
+{
+    DebugRenderer@ debug = editorScene.debugRenderer;
+    if (debug is null || orbiting)
+        return;
+
+    // Visualize the currently selected nodes
+    for (uint i = 0; i < selectedNodes.length; ++i)
+        DrawNodeDebug(selectedNodes[i], debug);
+
+    // Visualize the currently selected components
+    for (uint i = 0; i < selectedComponents.length; ++i)
+        selectedComponents[i].DrawDebugGeometry(debug, false);
+
+    // Visualize the currently selected UI-elements
+    for (uint i = 0; i < selectedUIElements.length; ++i)
+        ui.DebugDraw(selectedUIElements[i]);
+
+    if (renderingDebug)
+        renderer.DrawDebugGeometry(false);
+    if (physicsDebug && editorScene.physicsWorld !is null)
+        editorScene.physicsWorld.DrawDebugGeometry(true);
+    if (octreeDebug && editorScene.octree !is null)
+        editorScene.octree.DrawDebugGeometry(true);
+
+    if (setViewportCursor | resizingBorder > 0)
+    {
+        SetViewportCursor();
+        if (resizingBorder == 0)
+            setViewportCursor = 0;
+    }
+
+    ViewRaycast(false);
+}
+
+void DrawNodeDebug(Node@ node, DebugRenderer@ debug, bool drawNode = true)
+{
+    if (drawNode)
+        debug.AddNode(node, 1.0, false);
+
+    // Exception for the scene to avoid bringing the editor to its knees: drawing either the whole hierarchy or the subsystem-
+    // components can have a large performance hit. Also do not draw terrain child nodes due to their large amount
+    // (TerrainPatch component itself draws nothing as debug geometry)
+    if (node !is editorScene && node.GetComponent("Terrain") is null)
+    {
+        for (uint j = 0; j < node.numComponents; ++j)
+            node.components[j].DrawDebugGeometry(debug, false);
+
+        // To avoid cluttering the view, do not draw the node axes for child nodes
+        for (uint k = 0; k < node.numChildren; ++k)
+            DrawNodeDebug(node.children[k], debug, false);
+    }
+}
+
+void ViewMouseMove()
+{
+    // setting mouse position based on mouse position
+    if (ui.IsDragging()) { }
+    else if (ui.focusElement !is null || input.mouseButtonDown[MOUSEB_LEFT|MOUSEB_MIDDLE|MOUSEB_RIGHT])
+        return;
+
+    IntVector2 pos = ui.cursor.position;
+    for (uint i = 0; i < viewports.length; ++i)
+    {
+        ViewportContext@ vc = viewports[i];
+        if (vc !is activeViewport && vc.viewport.rect.IsInside(pos) == INSIDE)
+            SetActiveViewport(vc);
+    }
+}
+
+void ViewMouseClick()
+{
+    ViewRaycast(true);
+}
+
+Ray GetActiveViewportCameraRay()
+{
+    IntRect view = activeViewport.viewport.rect;
+    return camera.GetScreenRay(
+        float(ui.cursorPosition.x - view.left) / view.width,
+        float(ui.cursorPosition.y - view.top) / view.height
+    );
+}
+
+void ViewMouseClickEnd()
+{
+    // checks to close open popup windows
+    IntVector2 pos = ui.cursorPosition;
+    if (contextMenu !is null && contextMenu.enabled)
+    {
+        if (contextMenuActionWaitFrame)
+            contextMenuActionWaitFrame = false;
+        else
+        {
+            if (!contextMenu.IsInside(pos, true))
+                CloseContextMenu();
+        }
+    }
+    if (quickMenu !is null && quickMenu.enabled)
+    {
+        bool enabled = quickMenu.IsInside(pos, true);
+        quickMenu.enabled = enabled;
+        quickMenu.visible = enabled;
+    }
+}
+
+void ViewRaycast(bool mouseClick)
+{
+    // Ignore if UI has modal element
+    if (ui.HasModalElement())
+        return;
+
+    // Ignore if mouse is grabbed by other operation
+    if (input.mouseGrabbed)
+        return;
+
+    IntVector2 pos = ui.cursorPosition;
+    UIElement@ elementAtPos = ui.GetElementAt(pos, pickMode != PICK_UI_ELEMENTS);
+    if (editMode == EDIT_SPAWN)
+    {
+        if(mouseClick && input.mouseButtonPress[MOUSEB_LEFT] && elementAtPos is null)
+            SpawnObject();
+        return;
+    }
+
+    // Do not raycast / change selection if hovering over the gizmo
+    if (IsGizmoSelected())
+        return;
+
+    DebugRenderer@ debug = editorScene.debugRenderer;
+
+    if (pickMode == PICK_UI_ELEMENTS)
+    {
+        bool leftClick = mouseClick && input.mouseButtonPress[MOUSEB_LEFT];
+        bool multiselect = input.qualifierDown[QUAL_CTRL];
+
+        // Only interested in user-created UI elements
+        if (elementAtPos !is null && elementAtPos !is editorUIElement && elementAtPos.GetElementEventSender() is editorUIElement)
+        {
+            ui.DebugDraw(elementAtPos);
+
+            if (leftClick)
+                SelectUIElement(elementAtPos, multiselect);
+        }
+        // If clicked on emptiness in non-multiselect mode, clear the selection
+        else if (leftClick && !multiselect && ui.GetElementAt(pos) is null)
+            hierarchyList.ClearSelection();
+
+        return;
+    }
+
+    // Do not raycast / change selection if hovering over a UI element when not in PICK_UI_ELEMENTS Mode
+    if (elementAtPos !is null)
+        return;
+
+    Ray cameraRay = GetActiveViewportCameraRay();
+    Component@ selectedComponent;
+
+    if (pickMode < PICK_RIGIDBODIES)
+    {
+        if (editorScene.octree is null)
+            return;
+
+        RayQueryResult result = editorScene.octree.RaycastSingle(cameraRay, RAY_TRIANGLE, camera.farClip,
+            pickModeDrawableFlags[pickMode], 0x7fffffff);
+        if (result.drawable !is null)
+        {
+            Drawable@ drawable = result.drawable;
+            // If selecting a terrain patch, select the parent terrain instead
+            if (drawable.typeName != "TerrainPatch")
+            {
+                selectedComponent = drawable;
+                if (debug !is null)
+                {
+                    debug.AddNode(drawable.node, 1.0, false);
+                    drawable.DrawDebugGeometry(debug, false);
+                }
+            }
+            else if (drawable.node.parent !is null)
+                selectedComponent = drawable.node.parent.GetComponent("Terrain");
+        }
+    }
+    else
+    {
+        if (editorScene.physicsWorld is null)
+            return;
+
+        // If we are not running the actual physics update, refresh collisions before raycasting
+        if (!runUpdate)
+            editorScene.physicsWorld.UpdateCollisions();
+
+        PhysicsRaycastResult result = editorScene.physicsWorld.RaycastSingle(cameraRay, camera.farClip);
+        if (result.body !is null)
+        {
+            RigidBody@ body = result.body;
+            if (debug !is null)
+            {
+                debug.AddNode(body.node, 1.0, false);
+                body.DrawDebugGeometry(debug, false);
+            }
+            selectedComponent = body;
+        }
+    }
+    
+    bool multiselect = false;
+    bool componentSelectQualifier = false;
+    bool mouseButtonPressRL = false;
+    
+    if (hotKeyMode == HOTKEYS_MODE_STANDARD) 
+    {
+        mouseButtonPressRL = input.mouseButtonPress[MOUSEB_LEFT];
+        componentSelectQualifier = input.qualifierDown[QUAL_SHIFT];
+        multiselect = input.qualifierDown[QUAL_CTRL];
+    }
+    else if ( hotKeyMode == HOTKEYS_MODE_BLENDER ) 
+    {
+        mouseButtonPressRL = input.mouseButtonPress[MOUSEB_RIGHT];
+        componentSelectQualifier = input.qualifierDown[QUAL_CTRL];
+        multiselect = input.qualifierDown[QUAL_SHIFT];
+    }
+    
+    if (mouseClick && mouseButtonPressRL)
+    {
+       
+        
+        if (selectedComponent !is null)
+        {
+            if (componentSelectQualifier)
+            {
+                // If we are selecting components, but have nodes in existing selection, do not multiselect to prevent confusion
+                if (!selectedNodes.empty)
+                    multiselect = false;
+                SelectComponent(selectedComponent, multiselect);
+            }
+            else
+            {
+                // If we are selecting nodes, but have components in existing selection, do not multiselect to prevent confusion
+                if (!selectedComponents.empty)
+                    multiselect = false;
+                SelectNode(selectedComponent.node, multiselect);
+            }
+        }
+        else
+        {
+            // If clicked on emptiness in non-multiselect mode, clear the selection
+            if (!multiselect)
+               SelectComponent(null, false);
+        }
+    }
+}
+
+Vector3 GetNewNodePosition()
+{
+    if (newNodeMode == NEW_NODE_IN_CENTER)
+        return Vector3(0, 0, 0);
+    if (newNodeMode == NEW_NODE_RAYCAST)
+    {
+        Ray cameraRay = camera.GetScreenRay(0.5, 0.5);
+        Vector3 position, normal;
+        if (GetSpawnPosition(cameraRay, camera.farClip, position, normal, 0, false))
+            return position;
+    }
+    return cameraNode.worldPosition + cameraNode.worldRotation * Vector3(0, 0, newNodeDistance);
+}
+
+int GetShadowResolution()
+{
+    if (!renderer.drawShadows)
+        return 0;
+    int level = 1;
+    int res = renderer.shadowMapSize;
+    while (res > 512)
+    {
+        res >>= 1;
+        ++level;
+    }
+    if (level > 3)
+        level = 3;
+
+    return level;
+}
+
+void SetShadowResolution(int level)
+{
+    if (level <= 0)
+    {
+        renderer.drawShadows = false;
+        return;
+    }
+    else
+    {
+        renderer.drawShadows = true;
+        renderer.shadowMapSize = 256 << level;
+    }
+}
+
+void ToggleRenderingDebug()
+{
+    renderingDebug = !renderingDebug;
+}
+
+void TogglePhysicsDebug()
+{
+    physicsDebug = !physicsDebug;
+}
+
+void ToggleOctreeDebug()
+{
+    octreeDebug = !octreeDebug;
+}
+
+bool StopTestAnimation()
+{
+    testAnimState = null;
+    return true;
+}
+
+void LocateNode(Node@ node)
+{
+    if (node is null || node is editorScene)
+        return;
+
+    Vector3 center = node.worldPosition;
+    float distance = newNodeDistance;
+
+    for (uint i = 0; i < node.numComponents; ++i)
+    {
+        // Determine view distance from drawable component's bounding box. Skip skybox, as its box is very large, as well as lights
+        Drawable@ drawable = cast<Drawable>(node.components[i]);
+        if (drawable !is null && cast<Skybox>(drawable) is null && cast<Light>(drawable) is null)
+        {
+            BoundingBox box = drawable.worldBoundingBox;
+            center = box.center;
+            // Ensure the object fits on the screen
+            distance = Max(distance, newNodeDistance + box.size.length);
+            break;
+        }
+    }
+
+    if (distance > viewFarClip)
+        distance = viewFarClip;
+
+    cameraNode.worldPosition = center - cameraNode.worldDirection * distance;
+}
+
+Vector3 SelectedNodesCenterPoint()
+{
+    Vector3 centerPoint;
+    uint count = selectedNodes.length;
+    for (uint i = 0; i < selectedNodes.length; ++i)
+        centerPoint += selectedNodes[i].worldPosition;
+
+    for (uint i = 0; i < selectedComponents.length; ++i)
+    {
+        Drawable@ drawable = cast<Drawable>(selectedComponents[i]);
+        count++;
+        if (drawable !is null)
+            centerPoint += drawable.node.LocalToWorld(drawable.boundingBox.center);
+        else
+            centerPoint += selectedComponents[i].node.worldPosition;
+    }
+
+    if (count > 0) 
+    {
+        lastSelectedNodesCenterPoint = centerPoint / count;
+        return centerPoint / count;
+    }
+    else 
+    {
+        lastSelectedNodesCenterPoint = centerPoint;
+        return centerPoint;
+    }
+}
+
+Vector3 GetScreenCollision(IntVector2 pos)
+{
+    Ray cameraRay = camera.GetScreenRay(float(pos.x) / activeViewport.viewport.rect.width, float(pos.y) / activeViewport.viewport.rect.height);
+    Vector3 res = cameraNode.position + cameraRay.direction * Vector3(0, 0, newNodeDistance);
+
+    bool physicsFound = false;
+    if (editorScene.physicsWorld !is null)
+    {
+        if (!runUpdate)
+            editorScene.physicsWorld.UpdateCollisions();
+
+        PhysicsRaycastResult result = editorScene.physicsWorld.RaycastSingle(cameraRay, camera.farClip);
+
+        if (result.body !is null)
+        {
+            physicsFound = true;
+            result.position;
+        }
+    }
+
+    if (editorScene.octree is null)
+        return res;
+
+    RayQueryResult result = editorScene.octree.RaycastSingle(cameraRay, RAY_TRIANGLE, camera.farClip,
+        DRAWABLE_GEOMETRY, 0x7fffffff);
+
+    if (result.drawable !is null)
+    {
+        // take the closer of the results
+        if (physicsFound && (cameraNode.position - res).length < (cameraNode.position - result.position).length)
+            return res;
+        else
+            return result.position;
+    }
+
+    return res;
+}
+
+Drawable@ GetDrawableAtMousePostion()
+{
+    IntVector2 pos = ui.cursorPosition;
+    Ray cameraRay = camera.GetScreenRay(float(pos.x) / activeViewport.viewport.rect.width, float(pos.y) / activeViewport.viewport.rect.height);
+
+    if (editorScene.octree is null)
+        return null;
+
+    RayQueryResult result = editorScene.octree.RaycastSingle(cameraRay, RAY_TRIANGLE, camera.farClip, DRAWABLE_GEOMETRY, 0x7fffffff);
+
+    return result.drawable;
+}
+
+void HandleBeginViewUpdate(StringHash eventType, VariantMap& eventData)
+{
+    // Hide gizmo and grid from any camera other then active viewport
+    if (eventData["Camera"].GetPtr() !is camera)
+    {
+        if (gizmo !is null)
+            gizmo.viewMask = 0;
+    }
+    if (eventData["Camera"].GetPtr() is previewCamera.Get())
+    {
+        if (grid !is null)
+            grid.viewMask = 0;
+    }
+}
+
+void HandleEndViewUpdate(StringHash eventType, VariantMap& eventData)
+{
+    // Restore gizmo and grid after camera view update
+    if (eventData["Camera"].GetPtr() !is camera)
+    {
+        if (gizmo !is null)
+            gizmo.viewMask = 0x80000000;
+    }
+    if (eventData["Camera"].GetPtr() is previewCamera.Get())
+    {
+        if (grid !is null)
+            grid.viewMask = 0x80000000;
+    }
+}
+
+bool debugWasEnabled = true;
+
+void HandleBeginViewRender(StringHash eventType, VariantMap& eventData)
+{
+    // Hide debug geometry from preview camera
+    if (eventData["Camera"].GetPtr() is previewCamera.Get())
+    {
+        DebugRenderer@ debug = editorScene.GetComponent("DebugRenderer");
+        if (debug !is null)
+        {
+            suppressSceneChanges = true; // Do not want UI update now
+            debugWasEnabled = debug.enabled;
+            debug.enabled = false;
+            suppressSceneChanges = false;
+        }
+    }
+}
+
+void HandleEndViewRender(StringHash eventType, VariantMap& eventData)
+{
+    // Restore debug geometry after preview camera render
+    if (eventData["Camera"].GetPtr() is previewCamera.Get())
+    {
+        DebugRenderer@ debug = editorScene.GetComponent("DebugRenderer");
+        if (debug !is null)
+        {
+            suppressSceneChanges = true; // Do not want UI update now
+            debug.enabled = debugWasEnabled;
+            suppressSceneChanges = false;
+        }
+    }
+}